/* Copyright (c) 2016 PaddlePaddle Authors. All Rights Reserve.

Licensed under the Apache License, Version 2.0 (the "License");
you may not use this file except in compliance with the License.
You may obtain a copy of the License at

    http://www.apache.org/licenses/LICENSE-2.0

Unless required by applicable law or agreed to in writing, software
distributed under the License is distributed on an "AS IS" BASIS,
WITHOUT WARRANTIES OR CONDITIONS OF ANY KIND, either express or implied.
See the License for the specific language governing permissions and
limitations under the License. */

#include "paddle/operators/cross_entropy_op.h"

namespace paddle {
namespace operators {

class OnehotCrossEntropyOp : public framework::OperatorWithKernel {
 protected:
  void InferShape(const framework::InferShapeContext &ctx) const override {
    PADDLE_ENFORCE_EQ(ctx.InputSize(), 2,
                      "Input size of OnehotCrossEntropyOp must be two");
    PADDLE_ENFORCE_EQ(ctx.OutputSize(), 1,
                      "Output size of OnehotCrossEntropyOp must be one");
    PADDLE_ENFORCE_NOT_NULL(ctx.InputVar(0),
                            "0-th input of OnehotCrossEntropyOp should be set");
    PADDLE_ENFORCE_NOT_NULL(ctx.InputVar(1),
                            "1-th input of OnehotCrossEntropyOp should be set");
    PADDLE_ENFORCE_NOT_NULL(ctx.OutputVar(0),
                            "Outputs of OnehotCrossEntropyOp must all be set");
    PADDLE_ENFORCE_EQ(ctx.Input<Tensor>(0)->dims().size(), 2);
    PADDLE_ENFORCE_EQ(ctx.Output<Tensor>(0)->dims().size(), 1,
                      "label's dimension must be 1.");
    ctx.Output<Tensor>(0)->Resize({ctx.Input<Tensor>(0)->dims()[0]});
  }
};

class OnehotCrossEntropyGradientOp : public framework::OperatorWithKernel {
 protected:
  void InferShape(const framework::InferShapeContext &ctx) const override {
    auto X_grad = ctx.Output<Tensor>(framework::GradVarName("X"));
    auto X = ctx.Input<Tensor>("X");

    // TODO(superjom) add enforce here after helper functions ready
    X_grad->Resize(X->dims());
  }
};

class OnehotCrossEntropyOpMaker : public framework::OpProtoAndCheckerMaker {
 public:
  OnehotCrossEntropyOpMaker(framework::OpProto *proto,
                            framework::OpAttrChecker *op_checker)
      : OpProtoAndCheckerMaker(proto, op_checker) {
    AddInput("X", "The first input of OnehotCrossEntropyOp");
    AddInput("label", "The second input of OnehotCrossEntropyOp");
    AddOutput("Y", "The output of OnehotCrossEntropyOp");
    AddComment(R"DOC(
OnehotCrossEntropy Operator.

                Y[i] = -log(X[i][j])

)DOC");
  }
};
}  // namespace operators
}  // namespace paddle

namespace ops = paddle::operators;
REGISTER_OP(onehot_cross_entropy, ops::OnehotCrossEntropyOp,
            ops::OnehotCrossEntropyOpMaker);
<<<<<<< HEAD
REGISTER_OP_CPU_KERNEL(
    onehot_cross_entropy,
    ops::OnehotCrossEntropyOpKernel<paddle::platform::CPUPlace, float>);
=======
REGISTER_OP_CPU_KERNEL(onehot_cross_entropy,
                       ops::OnehotCrossEntropyOpKernel<ops::CPUPlace, float>);
REGISTER_GRADIENT_OP(onehot_cross_entropy, onehot_cross_entropy_grad,
                     ops::OnehotCrossEntropyGradientOp);
>>>>>>> e31a469e
REGISTER_OP_CPU_KERNEL(
    onehot_cross_entropy_grad,
    ops::OnehotCrossEntropyGradientOpKernel<paddle::platform::CPUPlace, float>);<|MERGE_RESOLUTION|>--- conflicted
+++ resolved
@@ -70,16 +70,10 @@
 namespace ops = paddle::operators;
 REGISTER_OP(onehot_cross_entropy, ops::OnehotCrossEntropyOp,
             ops::OnehotCrossEntropyOpMaker);
-<<<<<<< HEAD
-REGISTER_OP_CPU_KERNEL(
-    onehot_cross_entropy,
-    ops::OnehotCrossEntropyOpKernel<paddle::platform::CPUPlace, float>);
-=======
 REGISTER_OP_CPU_KERNEL(onehot_cross_entropy,
-                       ops::OnehotCrossEntropyOpKernel<ops::CPUPlace, float>);
+                       ops::OnehotCrossEntropyOpKernel<paddle::platform::CPUPlace, float>);
 REGISTER_GRADIENT_OP(onehot_cross_entropy, onehot_cross_entropy_grad,
                      ops::OnehotCrossEntropyGradientOp);
->>>>>>> e31a469e
 REGISTER_OP_CPU_KERNEL(
     onehot_cross_entropy_grad,
     ops::OnehotCrossEntropyGradientOpKernel<paddle::platform::CPUPlace, float>);