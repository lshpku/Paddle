--- conflicted
+++ resolved
@@ -59,6 +59,13 @@
                        const std::vector<std::vector<int>>& inputSeqInfo);
 
   // if the second input of this layer is on GPU memory, copy it to CPU memory.
+  // TODO(caoying)
+  // In PaddlePaddle, the currently available matrixes all a have real-typed
+  // data field, but the selected indices information are actually int-typed
+  // (with -1 as a special token). Storing indices information in real-typed
+  // Matrix leads to converting real to int. This is very dangerous if a user
+  // fills this matrix himself, invalid data may occur.
+  // The selected indices should be stored in an int-typed matrix.
   MatrixPtr selIdsCpu_;
 
   // reorganized sequenceStartPositions and subSequenceStartPositions
@@ -95,16 +102,7 @@
   for (size_t i = 0; i < seqNum; ++i) {
     for (size_t j = 0; j < beamSize; ++j) {
       if (selectedIndices->getElement(i, j) == -1.) break;
-<<<<<<< HEAD
-      // TODO(caoying)
-      // Here selSubSeqIdx is automatically converted from real to int
-      // This is very dangerous if user fill this matrix himself, invalid data
-      // may occur. The selected indices should be stored in
-      // CpuSparseMatrix with SparseValueType set to NO_VALUE.
-      int selSubSeqIdx = selectedIndices->getElement(i, j);
-=======
       size_t selSubSeqIdx = selectedIndices->getElement(i, j);
->>>>>>> 56faf513
       CHECK_GT(inputSeqInfoVec_[i].size() - 1, selSubSeqIdx);
 
       size_t subSeqLen = inputSeqInfoVec_[i][selSubSeqIdx + 1] -
