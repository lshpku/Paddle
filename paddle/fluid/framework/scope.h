--- conflicted
+++ resolved
@@ -81,28 +81,21 @@
   // Rename variable to a new name and return the new name
   std::string Rename(const std::string& origin_name) const;
 
-<<<<<<< HEAD
-=======
-  /// Caller doesn't own the returned Variable.
-  Variable* FindVarLocally(const std::string& name) const;
-
->>>>>>> 106ee9d1
  private:
   // Call Scope::NewScope for a sub-scope.
   explicit Scope(Scope const* parent) : parent_(parent) {}
 
-<<<<<<< HEAD
-  // Called by FindVar recursively
+  // Called by FindVar recursively.
+  // Caller doesn't own the returned Variable.
   Variable* FindVarInternal(const std::string& name) const;
 
-  // Called by FindVarInternal and Var
+  // Called by FindVarInternal and Var.
+  // Caller doesn't own the returned Variable.
   Variable* FindVarLocally(const std::string& name) const;
 
-  mutable std::unordered_map<std::string, Variable*> vars_;
-=======
   mutable std::unordered_map<std::string, std::unique_ptr<Variable>> vars_;
+
   // Scope in `kids_` are owned by this class.
->>>>>>> 106ee9d1
   mutable std::list<Scope*> kids_;
   Scope const* parent_{nullptr};
 
