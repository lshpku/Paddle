/* Copyright (c) 2016 PaddlePaddle Authors. All Rights Reserved.

Licensed under the Apache License, Version 2.0 (the "License");
you may not use this file except in compliance with the License.
You may obtain a copy of the License at

    http://www.apache.org/licenses/LICENSE-2.0

Unless required by applicable law or agreed to in writing, software
distributed under the License is distributed on an "AS IS" BASIS,
WITHOUT WARRANTIES OR CONDITIONS OF ANY KIND, either express or implied.
See the License for the specific language governing permissions and
limitations under the License. */

#pragma once

#include <algorithm>
#include <atomic>
#include <memory>
#include <string>
#include <tuple>
#include <unordered_map>
#include <utility>
#include <vector>

#include "glog/logging.h"  // For VLOG
#include "paddle/fluid/framework/attribute.h"
#include "paddle/fluid/framework/block_desc.h"
#include "paddle/fluid/framework/framework.pb.h"
#include "paddle/fluid/framework/lod_tensor.h"
#include "paddle/fluid/framework/op_info.h"
#include "paddle/fluid/framework/op_kernel_type.h"
#include "paddle/fluid/framework/operator_kernel_configs.h"
#include "paddle/fluid/framework/scope.h"
#include "paddle/fluid/framework/selected_rows.h"
#include "paddle/fluid/framework/tensor.h"
#include "paddle/fluid/platform/device_context.h"
#include "paddle/fluid/platform/variant.h"

DECLARE_int32(inner_op_parallelism);

namespace paddle {
namespace framework {

/// If a variable is a empty variable, that name will be used.
constexpr char kEmptyVarName[] = "@EMPTY@";

/// If a variable is a temporary variable, that name will be set in Python,
/// but it will be convert to a unique name in scope after OpCreator.
constexpr char kTempVarName[] = "@TEMP@";

/// If a variable's name has a certain suffix, it means that the
/// variable is the gradient of another varibale.
/// e.g. Variable "x@GRAD" is the gradient of varibale "x".
constexpr char kGradVarSuffix[] = "@GRAD";

constexpr size_t kGradVarSuffixSize = 5U;

/// Variables with this suffix are supposed to be filled up with zeros.
constexpr char kZeroVarSuffix[] = "@ZERO";

/// Variables with this suffix are the new Gradient.
constexpr char kNewGradSuffix[] = "@NEWGRAD@";

<<<<<<< HEAD
/// RuntimeContext is used to relate input/output names of Operator with
/// the corresponding variables in Scope.
/// If an Op has attribute kEnableRuntimeContext, it means that in a same Scope,
/// since the input/output names of this Op do not change in the execution,
/// RuntimeContext could be created only at the first iteration of this Op's
/// execution to save the elapsed time.
constexpr char kEnableRuntimeContext[] = "@ENABLE_RUNTIME_CONTEXT@";
=======
/// If an Op has this attribute, all its kernels should calculate output
/// variable's shape in the corresponding Compute() function. And
/// OperatorWithKernel::RunImpl() would skip call this Op's InferShape()
/// function in its runtime for speedup.
/// TODO(luotao): Note that this temporal attribute would be deleted after all
/// ops contain it.
constexpr char kAllKernelsMustComputeRuntimeShape[] =
    "@ALL_KERNELS_MUST_COMPUTE_RUNTIME_SHAPE@";
>>>>>>> 4ef6f738

// define some kernel priority
/* Define multiple kernel type fallback order*/
extern std::vector<std::tuple<platform::Place, LibraryType>> kKernelPriority;

inline std::string GradVarName(const std::string& var_name) {
  std::string result;
  result.reserve(var_name.size() + kGradVarSuffixSize);
  result += var_name;
  result += kGradVarSuffix;
  return result;
}

inline std::string GradOriginalVarName(const std::string& grad_var_name) {
  std::size_t pos = grad_var_name.rfind(kGradVarSuffix);
  if (pos == std::string::npos) {
    return grad_var_name;
  } else {
    return grad_var_name.substr(0, pos);
  }
}

proto::VarType::Type GetDataTypeOfVar(const Variable* var);
const Tensor* GetLoDTensorOrSelectedRowsValueFromVar(const Variable& var);
Tensor* GetMutableLoDTensorOrSelectedRowsValueFromVar(Variable* var);

class OperatorBase;
class ExecutionContext;

class RuntimeContext {
 public:
  RuntimeContext(const VariableNameMap& innames,
                 const VariableNameMap& outnames, const Scope& scope);

  RuntimeContext(const VariableValueMap& invars,
                 const VariableValueMap& outvars)
      : inputs(invars), outputs(outvars) {}

  VariableValueMap inputs;
  VariableValueMap outputs;
};

/**
 * OperatorBase has the basic elements that Net will call to do computation.
 * Only CreateOperator from OpRegistry will new Operator directly. User
 * should always construct a proto message OpDesc and call
 * OpRegistry::CreateOp(op_desc) to get an Operator instance.
 */
class OperatorBase {
 public:
  OperatorBase(const std::string& type, const VariableNameMap& inputs,
               const VariableNameMap& outputs, const AttributeMap& attrs);

  virtual ~OperatorBase() {}

  /// Executor will call this interface function to Run an op.
  //  The implementation should be written at RunImpl
  void Run(const Scope& scope, const platform::Place& place);

  // FIXME(typhoonzero): this is only used for recv_op to stop event_loop.
  virtual void Stop() {}

  /// if scope is not null, also show dimensions of arguments
  virtual std::string DebugStringEx(const Scope* scope) const;
  std::string DebugString() const { return DebugStringEx(nullptr); }

  virtual bool SupportGPU() const { return false; }

  const std::string& Type() const { return type_; }

  bool HasAttr(const std::string& name) const { return attrs_.count(name); }
  template <typename T>
  inline const T& Attr(const std::string& name) const {
    PADDLE_ENFORCE(attrs_.find(name) != attrs_.end(),
                   "%s should be in AttributeMap", name);
    return boost::get<T>(attrs_.at(name));
  }
  const AttributeMap& Attrs() const { return attrs_; }

  const VariableNameMap& Inputs() const { return inputs_; }
  const VariableNameMap& Outputs() const { return outputs_; }

  bool HasInputs(const std::string& name) const;
  //! Get a input with argument's name described in `op_proto`
  std::string Input(const std::string& name) const;
  //! Get a input which has multiple variables.
  const std::vector<std::string>& Inputs(const std::string& name) const;
  //! Get all inputs variable names
  std::vector<std::string> InputVars() const;

  bool HasOutputs(const std::string& name) const;
  //! Get a output with argument's name described in `op_proto`
  std::string Output(const std::string& name) const;
  //! Get an output which has multiple variables.
  //! TODO add a vector_view to prevent memory copy.
  const std::vector<std::string>& Outputs(const std::string& name) const;
  //! Get all outputs variable names
  virtual std::vector<std::string> OutputVars(bool has_intermediate) const;

  void SetIsCalledByExecutor(bool x) { run_by_executor_ = x; }
  virtual void RuntimeInferShape(const Scope& scope,
                                 const platform::Place& place,
                                 const RuntimeContext& ctx) const {}

 protected:
  std::string type_;
  // NOTE: in case of OpGrad, inputs_ contains:
  // I (Inputs)
  // O (Outputs)
  // OG (Output Gradients)
  VariableNameMap inputs_;

  // NOTE: in case of OpGrad, outputs_ contains
  // IG (Inputs Gradients)
  VariableNameMap outputs_;
  AttributeMap attrs_;
  // Whether this operator executes in an Executor.
  bool run_by_executor_{true};

 private:
  void GenerateTemporaryNames();
  void CheckAllInputOutputSet() const;
  virtual void RunImpl(const Scope& scope,
                       const platform::Place& place) const = 0;
};

#ifdef PADDLE_WITH_CUDA
using KernelConfig = boost::variant<
    std::shared_ptr<AlgorithmsCache<cudnnConvolutionFwdAlgo_t>>,
    std::shared_ptr<AlgorithmsCache<cudnnConvolutionBwdDataAlgo_t>>,
    std::shared_ptr<AlgorithmsCache<cudnnConvolutionBwdFilterAlgo_t>>>;
#else
using KernelConfig = boost::variant<boost::blank>;
#endif

using OpKernelConfigsMap =
    std::unordered_map<OpKernelType, std::vector<KernelConfig>,
                       OpKernelType::Hash>;

class ExecutionContext {
 public:
  ExecutionContext(const OperatorBase& op, const Scope& scope,
                   const platform::DeviceContext& device_context,
                   const RuntimeContext& ctx,
                   std::vector<KernelConfig>* configs)
      : op_(op),
        scope_(scope),
        device_context_(device_context),
        ctx_(ctx),
        kernel_configs_(configs) {}

  const OperatorBase& op() const { return op_; }

  const Scope& scope() const { return scope_; }

  template <typename T>
  inline const T& Attr(const std::string& name) const {
    return op_.Attr<T>(name);
  }

  bool HasInput(const std::string& name) const;

  bool HasOutput(const std::string& name) const;

  size_t InputSize(const std::string& name) const {
    return op_.Inputs(name).size();
  }

  size_t OutputSize(const std::string& name) const {
    return op_.Outputs(name).size();
  }

  const Variable* InputVar(const std::string& name) const;

  Variable* OutputVar(const std::string& name) const;

  const std::vector<const Variable*> MultiInputVar(
      const std::string& name) const {
    auto it = ctx_.inputs.find(name);
    if (it == ctx_.inputs.end()) {
      return {};
    }
    return {it->second.begin(), it->second.end()};
  }

  std::vector<Variable*> MultiOutputVar(const std::string& name) const {
    auto names = op_.Outputs(name);
    auto it = ctx_.outputs.find(name);
    if (it == ctx_.outputs.end()) {
      return {};
    }
    return it->second;
  }

  template <typename T>
  const T* Input(const std::string& name) const {
    auto* var = InputVar(name);
    return var == nullptr ? nullptr : &var->Get<T>();
  }

  template <typename T>
  T* Output(const std::string& name) const {
    auto var = OutputVar(name);
    return var == nullptr ? nullptr : var->GetMutable<T>();
  }

  template <typename T>
  const std::vector<const T*> MultiInput(const std::string& name) const {
    auto it = ctx_.inputs.find(name);
    if (it == ctx_.inputs.end()) {
      return {};
    }
    const std::vector<Variable*>& vars = it->second;
    std::vector<const T*> res;
    res.reserve(vars.size());
    std::transform(vars.begin(), vars.end(), std::back_inserter(res),
                   [&](Variable* var) -> const T* {
                     return var == nullptr ? nullptr : &var->Get<T>();
                   });
    return res;
  }

  template <typename T>
  std::vector<T*> MultiOutput(const std::string& name) const {
    auto it = ctx_.outputs.find(name);
    if (it == ctx_.outputs.end()) {
      return {};
    }
    const std::vector<Variable*>& vars = it->second;
    std::vector<T*> res;
    res.reserve(vars.size());
    std::transform(vars.begin(), vars.end(), std::back_inserter(res),
                   [&](Variable* var) -> T* {
                     return var == nullptr ? nullptr : var->GetMutable<T>();
                   });
    return res;
  }

  platform::Place GetPlace() const { return device_context_.GetPlace(); }

  template <typename DeviceContextType>
  const DeviceContextType& device_context() const {
    return *reinterpret_cast<const DeviceContextType*>(&device_context_);
  }

  const platform::DeviceContext& device_context() const {
    return device_context_;
  }

#ifdef PADDLE_WITH_CUDA
  const inline platform::CUDADeviceContext& cuda_device_context() const {
    PADDLE_ENFORCE(platform::is_gpu_place(device_context_.GetPlace()));
    return *reinterpret_cast<const platform::CUDADeviceContext*>(
        &device_context_);
  }
#endif

  //! Get actual name vector for this input.
  const std::vector<std::string>& Inputs(const std::string& name) const {
    return op_.Inputs(name);
  }

  //! Get actual name vector for this output.
  const std::vector<std::string>& Outputs(const std::string& name) const {
    return op_.Outputs(name);
  }

  template <typename T, typename DevContext>
  Tensor AllocateTmpTensor(const framework::DDim& dim,
                           const DevContext& dev_ctx) const {
    auto tmp_allocation_ptr = platform::DeviceTemporaryAllocator::Instance()
                                  .Get<DevContext>(dev_ctx)
                                  .Allocate(product(dim) * sizeof(T));
    auto& deleter = tmp_allocation_ptr.get_deleter();
    auto* allocation_ptr = tmp_allocation_ptr.release();
    auto shared_allocation = std::shared_ptr<memory::allocation::Allocation>(
        allocation_ptr, deleter);

    PADDLE_ENFORCE(
        dynamic_cast<platform::TemporaryAllocation*>(allocation_ptr) != nullptr,
        "The AllocationPtr must be TemporaryAllocation.");
    PADDLE_ENFORCE_GE(allocation_ptr->size(),
                      framework::product(dim) * sizeof(T));

    paddle::framework::Tensor temp_tensor(
        framework::ToDataType(std::type_index(typeid(T))));
    temp_tensor.Resize(dim);
    temp_tensor.ResetHolder(std::move(shared_allocation));
    return temp_tensor;
  }

  template <typename T>
  T& GetKernelConfig(int idx) const {
    PADDLE_ENFORCE(kernel_configs_ && kernel_configs_->size() > idx,
                   "%s selected kernel doesn't have kernel config %lu <= %d",
                   op_.Type().c_str(), kernel_configs_->size(), idx);
    return *boost::get<std::shared_ptr<T>>(kernel_configs_->at(idx));
  }

 private:
  const OperatorBase& op_;
  const Scope& scope_;
  const platform::DeviceContext& device_context_;
  const RuntimeContext& ctx_;
  mutable std::vector<KernelConfig>* kernel_configs_;
};

template <>
const Tensor* ExecutionContext::Input<Tensor>(const std::string& name) const;

template <>
const std::vector<const Tensor*> ExecutionContext::MultiInput<Tensor>(
    const std::string& name) const;

template <>
Tensor* ExecutionContext::Output<Tensor>(const std::string& name) const;

template <>
std::vector<Tensor*> ExecutionContext::MultiOutput<Tensor>(
    const std::string& name) const;

class OpKernelBase {
 public:
  /**
   * ExecutionContext is the only parameter of Kernel Run function.
   * Run will get input/output variables, state such as momentum and
   * device resource such as CUDA stream, cublas handle, etc. from
   * ExecutionContext. User should construct it before run the Operator.
   */

  virtual void Compute(const ExecutionContext& context) const = 0;

  virtual ~OpKernelBase() = default;
};

template <typename T>
class OpKernel : public OpKernelBase {
 public:
  using ELEMENT_TYPE = T;
};

class OperatorWithKernel : public OperatorBase {
 public:
  using OpKernelFunc = std::function<void(const ExecutionContext&)>;
  using OpKernelMap =
      std::unordered_map<OpKernelType, OpKernelFunc, OpKernelType::Hash>;

  OperatorWithKernel(const std::string& type, const VariableNameMap& inputs,
                     const VariableNameMap& outputs, const AttributeMap& attrs)
      : OperatorBase(type, inputs, outputs, attrs) {}

  static std::unordered_map<std::string /* op_type */, OpKernelMap>&
  AllOpKernels() {
    static std::unordered_map<std::string, OpKernelMap> g_all_op_kernels;
    return g_all_op_kernels;
  }

  bool SupportGPU() const override {
    auto& op_kernels = OperatorWithKernel::AllOpKernels().at(type_);
    return std::any_of(op_kernels.begin(), op_kernels.end(),
                       [](OpKernelMap::const_reference kern_pair) {
                         return platform::is_gpu_place(kern_pair.first.place_);
                       });
  }

  virtual void InferShape(InferShapeContext* ctx) const {
    OpInfoMap::Instance().Get(Type()).infer_shape_(ctx);
  }

  void RuntimeInferShape(const Scope& scope, const platform::Place& place,
                         const RuntimeContext& ctx) const override;

  virtual OpKernelType GetExpectedKernelType(const ExecutionContext& ctx) const;

  std::vector<KernelConfig>* GetKernelConfig(const OpKernelType& key) const;

 protected:
  virtual OpKernelType GetKernelTypeForVar(
      const std::string& var_name, const Tensor& tensor,
      const OpKernelType& expected_kernel_type) const;

 private:
  // indicate kernel DataType by input data. By default all input data must be
  // same.
  proto::VarType::Type IndicateDataType(const ExecutionContext& ctx) const;
  void RunImpl(const Scope& scope, const platform::Place& place) const final;

  /**
   * Transfer data from scope to a transfered scope. If there is no data need to
   * be tranfered, it returns nullptr.
   *
   * * transfered_inplace_vars is a output vector.
   */
  Scope* PrepareData(const Scope& scope,
                     const OpKernelType& expected_kernel_key,
                     std::vector<std::string>* transfered_inplace_vars,
                     RuntimeContext* ctx) const;

  void TransferInplaceVarsBack(const Scope& scope,
                               const std::vector<std::string>& inplace_vars,
                               const Scope& exec_scope) const;

 protected:
  mutable OpKernelConfigsMap kernel_configs_map_;
  mutable std::unique_ptr<RuntimeContext> runtime_ctx_;
  mutable const Scope* pre_scope_ = nullptr;
};

extern bool OpSupportGPU(const std::string& op_type);

}  // namespace framework
}  // namespace paddle<|MERGE_RESOLUTION|>--- conflicted
+++ resolved
@@ -62,7 +62,6 @@
 /// Variables with this suffix are the new Gradient.
 constexpr char kNewGradSuffix[] = "@NEWGRAD@";
 
-<<<<<<< HEAD
 /// RuntimeContext is used to relate input/output names of Operator with
 /// the corresponding variables in Scope.
 /// If an Op has attribute kEnableRuntimeContext, it means that in a same Scope,
@@ -70,7 +69,7 @@
 /// RuntimeContext could be created only at the first iteration of this Op's
 /// execution to save the elapsed time.
 constexpr char kEnableRuntimeContext[] = "@ENABLE_RUNTIME_CONTEXT@";
-=======
+
 /// If an Op has this attribute, all its kernels should calculate output
 /// variable's shape in the corresponding Compute() function. And
 /// OperatorWithKernel::RunImpl() would skip call this Op's InferShape()
@@ -79,7 +78,6 @@
 /// ops contain it.
 constexpr char kAllKernelsMustComputeRuntimeShape[] =
     "@ALL_KERNELS_MUST_COMPUTE_RUNTIME_SHAPE@";
->>>>>>> 4ef6f738
 
 // define some kernel priority
 /* Define multiple kernel type fallback order*/
