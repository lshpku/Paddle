/* Copyright (c) 2016 PaddlePaddle Authors. All Rights Reserved.

   Licensed under the Apache License, Version 2.0 (the "License");
   you may not use this file except in compliance with the License.
   You may obtain a copy of the License at

   http://www.apache.org/licenses/LICENSE-2.0

   Unless required by applicable law or agreed to in writing, software
   distributed under the License is distributed on an "AS IS" BASIS,
   WITHOUT WARRANTIES OR CONDITIONS OF ANY KIND, either express or implied.
   See the License for the specific language governing permissions and
   limitations under the License. */
#include <cuda_runtime.h>

#include "glog/logging.h"
#include "gtest/gtest.h"
#include "paddle/fluid/framework/mixed_vector.h"
#include "paddle/fluid/platform/gpu_info.h"

template <typename T>
using vec = paddle::framework::Vector<T>;

TEST(mixed_vector, CPU_VECTOR) {
  vec<int> tmp;
  for (int i = 0; i < 10; ++i) {
    tmp.push_back(i);
  }
  ASSERT_EQ(tmp.size(), 10UL);
  vec<int> tmp2;
  tmp2 = tmp;
  ASSERT_EQ(tmp2.size(), 10UL);
  for (int i = 0; i < 10; ++i) {
    ASSERT_EQ(tmp2[i], i);
    ASSERT_EQ(tmp2[i], tmp[i]);
  }
  int cnt = 0;
  for (auto& t : tmp2) {
    ASSERT_EQ(t, cnt);
    ++cnt;
  }
}

static __global__ void multiply_10(int* ptr) {
  for (int i = 0; i < 10; ++i) {
    ptr[i] *= 10;
  }
}

cudaStream_t GetCUDAStream(paddle::platform::CUDAPlace place) {
  return reinterpret_cast<const paddle::platform::CUDADeviceContext*>(
             paddle::platform::DeviceContextPool::Instance().Get(place))
      ->stream();
}

TEST(mixed_vector, GPU_VECTOR) {
  vec<int> tmp;
  for (int i = 0; i < 10; ++i) {
    tmp.push_back(i);
  }
  ASSERT_EQ(tmp.size(), 10UL);
  paddle::platform::CUDAPlace gpu(0);

  multiply_10<<<1, 1, 0, GetCUDAStream(gpu)>>>(tmp.MutableData(gpu));

  for (int i = 0; i < 10; ++i) {
    ASSERT_EQ(tmp[i], i * 10);
  }
}

TEST(mixed_vector, MultiGPU) {
  if (paddle::platform::GetCUDADeviceCount() < 2) {
    LOG(WARNING) << "Skip mixed_vector.MultiGPU since there are not multiple "
                    "GPUs in your machine.";
    return;
  }

  vec<int> tmp;
  for (int i = 0; i < 10; ++i) {
    tmp.push_back(i);
  }
  ASSERT_EQ(tmp.size(), 10UL);
  paddle::platform::CUDAPlace gpu0(0);
  paddle::platform::SetDeviceId(0);
  multiply_10<<<1, 1, 0, GetCUDAStream(gpu0)>>>(tmp.MutableData(gpu0));
  paddle::platform::CUDAPlace gpu1(1);
  auto* gpu1_ptr = tmp.MutableData(gpu1);
  paddle::platform::SetDeviceId(1);
  multiply_10<<<1, 1, 0, GetCUDAStream(gpu1)>>>(gpu1_ptr);
  for (int i = 0; i < 10; ++i) {
    ASSERT_EQ(tmp[i], i * 100);
  }
}

TEST(mixed_vector, InitWithCount) {
  paddle::framework::Vector<int> vec(10, 10);
  for (int i = 0; i < 10; ++i) {
    ASSERT_EQ(vec[i], 10);
  }
<<<<<<< HEAD
=======
}

TEST(mixed_vector, ForEach) {
  vec<int> tmp;
  for (auto& v : tmp) {
  }
>>>>>>> f82fa64a
}<|MERGE_RESOLUTION|>--- conflicted
+++ resolved
@@ -97,13 +97,10 @@
   for (int i = 0; i < 10; ++i) {
     ASSERT_EQ(vec[i], 10);
   }
-<<<<<<< HEAD
-=======
 }
 
 TEST(mixed_vector, ForEach) {
   vec<int> tmp;
   for (auto& v : tmp) {
   }
->>>>>>> f82fa64a
 }