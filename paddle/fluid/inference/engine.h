/* Copyright (c) 2018 PaddlePaddle Authors. All Rights Reserved.

Licensed under the Apache License, Version 2.0 (the "License");
you may not use this file except in compliance with the License.
You may obtain a copy of the License at

http://www.apache.org/licenses/LICENSE-2.0

Unless required by applicable law or agreed to in writing, software
distributed under the License is distributed on an "AS IS" BASIS,
WITHOUT WARRANTIES OR CONDITIONS OF ANY KIND, either express or implied.
See the License for the specific language governing permissions and
limitations under the License. */

#pragma once

#include <string>
<<<<<<< HEAD

=======
>>>>>>> ded21532
#include "paddle/fluid/framework/framework.pb.h"

namespace paddle {
namespace inference {

struct Buffer;
enum class DeviceType { UNK = -1, CPU, GPU };

/*
 * EngineBase is the base class of all inference engines. An inference engine
 * takes a paddle program as input, and outputs the result in fluid Tensor
 * format. It can be used to optimize performance of computation sub-blocks, for
 * example, break down the original block into sub-blocks and execute each
 * sub-blocks in different engines.
 *
 * For example:
 *   When inference, the resnet50 model can put most of the model into subgraph
 * and run it on a TensorRT engine.
 *
 * There are several engines such as TensorRT and other frameworks, so an
 * EngineBase is put forward to give an unified interface for all the
 * different engine implemention.
 */
class EngineBase {
 public:
  using DescType = ::paddle::framework::proto::BlockDesc;

  // Build the model and do some preparation, for example, in TensorRT, run
  // createInferBuilder, buildCudaEngine.
  virtual void Build(const DescType& paddle_model) = 0;

  // Execute the engine, that will run the inference network.
  virtual void Execute(int batch_size) = 0;

  // Return the IO buffer that allocated in engine. One can read/write directly
  // on the buffer. If the buffer's buffer is nullptr, one can also allocate
  // memory and maintain it outside the engine.
  virtual Buffer& buffer(const std::string& name) = 0;

  virtual ~EngineBase() {}
};  // class EngineBase

struct Buffer {
  void* buffer{nullptr};               // buffer should be allocated only once.
  size_t max_size;                     // buffer allocated space.
  size_t size;                         // data size.
  DeviceType device{DeviceType::UNK};  // tells which device this buffer is on.
};

}  // namespace inference
}  // namespace paddle<|MERGE_RESOLUTION|>--- conflicted
+++ resolved
@@ -15,10 +15,6 @@
 #pragma once
 
 #include <string>
-<<<<<<< HEAD
-
-=======
->>>>>>> ded21532
 #include "paddle/fluid/framework/framework.pb.h"
 
 namespace paddle {
