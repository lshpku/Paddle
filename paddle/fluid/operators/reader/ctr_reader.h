// Copyright (c) 2018 PaddlePaddle Authors. All Rights Reserved.
//
// Licensed under the Apache License, Version 2.0 (the "License");
// you may not use this file except in compliance with the License.
// You may obtain a copy of the License at
//
//     http://www.apache.org/licenses/LICENSE-2.0
//
// Unless required by applicable law or agreed to in writing, software
// distributed under the License is distributed on an "AS IS" BASIS,
// WITHOUT WARRANTIES OR CONDITIONS OF ANY KIND, either express or implied.
// See the License for the specific language governing permissions and
// limitations under the License.

#pragma once

#include <sys/time.h>

#include <algorithm>
#include <chrono>  // NOLINT
#include <cstdlib>
#include <fstream>
#include <iostream>
#include <sstream>
#include <string>
#include <unordered_map>
#include <vector>

#include "paddle/fluid/framework/reader.h"
#include "paddle/fluid/framework/threadpool.h"
#include "paddle/fluid/operators/reader/lod_tensor_blocking_queue.h"

namespace paddle {
namespace operators {
namespace reader {

enum ReaderThreadStatus { Running, Stopped };

void ReadThread(const std::vector<std::string>& file_list,
                const std::vector<std::string>& slots, int batch_size,
                int thread_id, std::vector<ReaderThreadStatus>* thread_status,
                std::shared_ptr<LoDTensorBlockingQueue> queue);

// monitor all running thread, if they are all stopped,
// then push an empty data into LoDTensorBlockingQueue
void MonitorThread(std::vector<ReaderThreadStatus>* thread_status,
                   std::shared_ptr<LoDTensorBlockingQueue> queue);

class CTRReader : public framework::FileReader {
 public:
  explicit CTRReader(const std::shared_ptr<LoDTensorBlockingQueue>& queue,
                     int batch_size, size_t thread_num,
                     const std::vector<std::string>& slots,
                     const std::vector<std::string>& file_list)
      : batch_size_(batch_size), slots_(slots), file_list_(file_list) {
    PADDLE_ENFORCE_GT(thread_num, 0, "thread num should be larger then 0!");
    PADDLE_ENFORCE(queue != nullptr, "LoDTensorBlockingQueue must not be null");
    PADDLE_ENFORCE_GT(file_list.size(), 0, "file list should not be empty");
    thread_num_ = std::min<size_t>(file_list_.size(), thread_num);
    queue_ = queue;
    SplitFiles();
    for (size_t i = 0; i < thread_num_; ++i) {
      read_thread_status_.push_back(Stopped);
    }
  }

  ~CTRReader() {}

  void ReadNext(std::vector<framework::LoDTensor>* out) override {
    bool success;
    *out = queue_->Pop(&success);
    if (!success) out->clear();
  }

  void Shutdown() override {
    VLOG(3) << "Shutdown reader";
    if (status_ == ReaderStatus::kStopped) {
      return;
    }
    // shutdown should stop all the reader thread
    for (auto& read_thread : read_threads_) {
      read_thread->join();
    }
    monitor_thread_->join();

    read_threads_.clear();
    monitor_thread_.reset(nullptr);
    queue_->Close();
    status_ = ReaderStatus::kStopped;
  }

  void Start() override {
    VLOG(3) << "Start reader";
    PADDLE_ENFORCE_EQ(read_threads_.size(), 0, "read thread should be empty!");
    queue_->ReOpen();
    VLOG(3) << "reopen success";
    VLOG(3) << "thread_num " << thread_num_;
    for (size_t thread_id = 0; thread_id < thread_num_; thread_id++) {
<<<<<<< HEAD
      read_threads_.emplace_back(new std::thread(
          std::bind(&ReadThread, file_groups_[thread_id], slots_, batch_size_,
                    thread_id, &read_thread_status_, queue_)));
=======
      read_threads_.emplace_back(new std::thread(std::bind(
          &ReadThread, file_groups_[thread_id], slots_, batch_size_,
          static_cast<int>(thread_id), &read_thread_status_, queue_)));
>>>>>>> 1b564bc4
    }
    monitor_thread_.reset(new std::thread(
        std::bind(&MonitorThread, &read_thread_status_, queue_)));
    status_ = ReaderStatus::kRunning;
  }

 private:
  void SplitFiles() {
    file_groups_.resize(thread_num_);
    for (size_t i = 0; i < file_list_.size(); ++i) {
      auto& file_name = file_list_[i];
      std::ifstream f(file_name.c_str());
      PADDLE_ENFORCE(f.good(), "file %s not exist!", file_name);
      file_groups_[i % thread_num_].push_back(file_name);
    }
  }

 private:
  size_t thread_num_;
  const int batch_size_;
  const std::vector<std::string> slots_;
  const std::vector<std::string> file_list_;
  std::shared_ptr<LoDTensorBlockingQueue> queue_;
  std::vector<std::unique_ptr<std::thread>> read_threads_;
  std::unique_ptr<std::thread> monitor_thread_;
  std::vector<ReaderThreadStatus> read_thread_status_;
  std::vector<std::vector<std::string>> file_groups_;
};

}  // namespace reader
}  // namespace operators
}  // namespace paddle<|MERGE_RESOLUTION|>--- conflicted
+++ resolved
@@ -96,15 +96,9 @@
     VLOG(3) << "reopen success";
     VLOG(3) << "thread_num " << thread_num_;
     for (size_t thread_id = 0; thread_id < thread_num_; thread_id++) {
-<<<<<<< HEAD
-      read_threads_.emplace_back(new std::thread(
-          std::bind(&ReadThread, file_groups_[thread_id], slots_, batch_size_,
-                    thread_id, &read_thread_status_, queue_)));
-=======
       read_threads_.emplace_back(new std::thread(std::bind(
           &ReadThread, file_groups_[thread_id], slots_, batch_size_,
           static_cast<int>(thread_id), &read_thread_status_, queue_)));
->>>>>>> 1b564bc4
     }
     monitor_thread_.reset(new std::thread(
         std::bind(&MonitorThread, &read_thread_status_, queue_)));
