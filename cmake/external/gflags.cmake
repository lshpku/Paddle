# Copyright (c) 2016 PaddlePaddle Authors. All Rights Reserved.
#
# Licensed under the Apache License, Version 2.0 (the "License");
# you may not use this file except in compliance with the License.
# You may obtain a copy of the License at
#
# http://www.apache.org/licenses/LICENSE-2.0
#
# Unless required by applicable law or agreed to in writing, software
# distributed under the License is distributed on an "AS IS" BASIS,
# WITHOUT WARRANTIES OR CONDITIONS OF ANY KIND, either express or implied.
# See the License for the specific language governing permissions and
# limitations under the License.

INCLUDE(ExternalProject)

SET(GFLAGS_SOURCES_DIR ${THIRD_PARTY_PATH}/gflags)
SET(GFLAGS_INSTALL_DIR ${THIRD_PARTY_PATH}/install/gflags)
SET(GFLAGS_INCLUDE_DIR "${GFLAGS_INSTALL_DIR}/include" CACHE PATH "gflags include directory." FORCE)
IF(WIN32)
  set(GFLAGS_LIBRARIES "${GFLAGS_INSTALL_DIR}/lib/libgflags.lib" CACHE FILEPATH "GFLAGS_LIBRARIES" FORCE)
ELSE(WIN32)
  set(GFLAGS_LIBRARIES "${GFLAGS_INSTALL_DIR}/lib/libgflags.a" CACHE FILEPATH "GFLAGS_LIBRARIES" FORCE)
ENDIF(WIN32)

INCLUDE_DIRECTORIES(${GFLAGS_INCLUDE_DIR})

ExternalProject_Add(
    extern_gflags
    ${EXTERNAL_PROJECT_LOG_ARGS}
#    GIT_REPOSITORY  "https://github.com/gflags/gflags.git"
    GIT_REPOSITORY  "http://admin@172.20.90.14:8080/r/gflags.git"
#    GIT_TAG         77592648e3f3be87d6c7123eb81cbad75f9aef5a
    PREFIX          ${GFLAGS_SOURCES_DIR}
    UPDATE_COMMAND  ""
    CMAKE_ARGS      -DCMAKE_CXX_COMPILER=${CMAKE_CXX_COMPILER}
                    -DCMAKE_C_COMPILER=${CMAKE_C_COMPILER}
                    -DCMAKE_CXX_FLAGS=${CMAKE_CXX_FLAGS}
                    -DCMAKE_CXX_FLAGS_RELEASE=${CMAKE_CXX_FLAGS_RELEASE}
<<<<<<< HEAD
                    -DCMAKE_CXX_FLAGS_DEBUG=${CMAKE_CXX_FLAGS_DEBUG}
                    -DCMAKE_C_FLAGS=${CMAKE_C_FLAGS}
                    -DCMAKE_C_FLAGS_DEBUG=${DCMAKE_C_FLAGS_DEBUG}
                    -DCMAKE_C_FLAGS_RELEASE=${DCMAKE_C_FLAGS_RELEASE}
=======
                    -DCMAKE_C_FLAGS=${CMAKE_C_FLAGS}
>>>>>>> b03a44e0
                    -DBUILD_STATIC_LIBS=ON
                    -DCMAKE_INSTALL_PREFIX=${GFLAGS_INSTALL_DIR}
                    -DCMAKE_POSITION_INDEPENDENT_CODE=ON
                    -DBUILD_TESTING=OFF
                    -DCMAKE_BUILD_TYPE=${THIRD_PARTY_BUILD_TYPE}
                    ${EXTERNAL_OPTIONAL_ARGS}
    CMAKE_CACHE_ARGS -DCMAKE_INSTALL_PREFIX:PATH=${GFLAGS_INSTALL_DIR}
                     -DCMAKE_POSITION_INDEPENDENT_CODE:BOOL=ON
                     -DCMAKE_BUILD_TYPE:STRING=${THIRD_PARTY_BUILD_TYPE}
)

ADD_LIBRARY(gflags STATIC IMPORTED GLOBAL)
SET_PROPERTY(TARGET gflags PROPERTY IMPORTED_LOCATION ${GFLAGS_LIBRARIES})
ADD_DEPENDENCIES(gflags extern_gflags)
IF(WIN32)
  IF(NOT EXISTS "${GFLAGS_INSTALL_DIR}/lib/libgflags.lib")
    add_custom_command(TARGET extern_gflags POST_BUILD
            COMMAND cmake -E copy ${GFLAGS_INSTALL_DIR}/lib/gflags_static.lib ${GFLAGS_INSTALL_DIR}/lib/libgflags.lib
            )
  ENDIF()
ENDIF(WIN32)

LIST(APPEND external_project_dependencies gflags)

IF(WITH_C_API)
  INSTALL(DIRECTORY ${GFLAGS_INCLUDE_DIR} DESTINATION third_party/gflags)
  IF(ANDROID)
    INSTALL(FILES ${GFLAGS_LIBRARIES} DESTINATION third_party/gflags/lib/${ANDROID_ABI})
  ELSE()
    INSTALL(FILES ${GFLAGS_LIBRARIES} DESTINATION third_party/gflags/lib)
  ENDIF()
ENDIF()
<|MERGE_RESOLUTION|>--- conflicted
+++ resolved
@@ -37,14 +37,10 @@
                     -DCMAKE_C_COMPILER=${CMAKE_C_COMPILER}
                     -DCMAKE_CXX_FLAGS=${CMAKE_CXX_FLAGS}
                     -DCMAKE_CXX_FLAGS_RELEASE=${CMAKE_CXX_FLAGS_RELEASE}
-<<<<<<< HEAD
                     -DCMAKE_CXX_FLAGS_DEBUG=${CMAKE_CXX_FLAGS_DEBUG}
                     -DCMAKE_C_FLAGS=${CMAKE_C_FLAGS}
                     -DCMAKE_C_FLAGS_DEBUG=${DCMAKE_C_FLAGS_DEBUG}
                     -DCMAKE_C_FLAGS_RELEASE=${DCMAKE_C_FLAGS_RELEASE}
-=======
-                    -DCMAKE_C_FLAGS=${CMAKE_C_FLAGS}
->>>>>>> b03a44e0
                     -DBUILD_STATIC_LIBS=ON
                     -DCMAKE_INSTALL_PREFIX=${GFLAGS_INSTALL_DIR}
                     -DCMAKE_POSITION_INDEPENDENT_CODE=ON
