# Copyright (c) 2016 PaddlePaddle Authors. All Rights Reserved.
#
# Licensed under the Apache License, Version 2.0 (the "License");
# you may not use this file except in compliance with the License.
# You may obtain a copy of the License at
#
# http://www.apache.org/licenses/LICENSE-2.0
#
# Unless required by applicable law or agreed to in writing, software
# distributed under the License is distributed on an "AS IS" BASIS,
# WITHOUT WARRANTIES OR CONDITIONS OF ANY KIND, either express or implied.
# See the License for the specific language governing permissions and
# limitations under the License.

INCLUDE(ExternalProject)

SET(GFLAGS_SOURCES_DIR ${THIRD_PARTY_PATH}/gflags)
SET(GFLAGS_INSTALL_DIR ${THIRD_PARTY_PATH}/install/gflags)
SET(GFLAGS_INCLUDE_DIR "${GFLAGS_INSTALL_DIR}/include" CACHE PATH "gflags include directory." FORCE)
IF(WIN32)
  set(GFLAGS_LIBRARIES "${GFLAGS_INSTALL_DIR}/lib/libgflags.lib" CACHE FILEPATH "GFLAGS_LIBRARIES" FORCE)
ELSE(WIN32)
  set(GFLAGS_LIBRARIES "${GFLAGS_INSTALL_DIR}/lib/libgflags.a" CACHE FILEPATH "GFLAGS_LIBRARIES" FORCE)
ENDIF(WIN32)

INCLUDE_DIRECTORIES(${GFLAGS_INCLUDE_DIR})

ExternalProject_Add(
    extern_gflags
    ${EXTERNAL_PROJECT_LOG_ARGS}
#    GIT_REPOSITORY  "https://github.com/gflags/gflags.git"
    GIT_REPOSITORY  "http://admin@172.20.90.14:8080/r/gflags.git"
#    GIT_TAG         77592648e3f3be87d6c7123eb81cbad75f9aef5a
    PREFIX          ${GFLAGS_SOURCES_DIR}
    UPDATE_COMMAND  ""
    CMAKE_ARGS      -DCMAKE_CXX_COMPILER=${CMAKE_CXX_COMPILER}
                    -DCMAKE_C_COMPILER=${CMAKE_C_COMPILER}
                    -DCMAKE_CXX_FLAGS=${CMAKE_CXX_FLAGS}
<<<<<<< HEAD
                    -DCMAKE_CXX_FLAGS_RELEASE=${CMAKE_CXX_FLAGS_RELEASE}
                    -DCMAKE_CXX_FLAGS_DEBUG=${CMAKE_CXX_FLAGS_DEBUG}
                    -DCMAKE_C_FLAGS=${CMAKE_C_FLAGS}
                    -DCMAKE_C_FLAGS_DEBUG=${CMAKE_C_FLAGS_DEBUG}
                    -DCMAKE_C_FLAGS_RELEASE=${CMAKE_C_FLAGS_RELEASE}
                    -DBUILD_STATIC_LIBS=ON
=======
                    -DCMAKE_C_FLAGS=${CMAKE_C_FLAGS}
>>>>>>> abe20923
                    -DCMAKE_INSTALL_PREFIX=${GFLAGS_INSTALL_DIR}
                    -DCMAKE_POSITION_INDEPENDENT_CODE=ON
                    -DBUILD_TESTING=OFF
                    -DCMAKE_BUILD_TYPE=${THIRD_PARTY_BUILD_TYPE}
                    ${EXTERNAL_OPTIONAL_ARGS}
    CMAKE_CACHE_ARGS -DCMAKE_INSTALL_PREFIX:PATH=${GFLAGS_INSTALL_DIR}
                     -DCMAKE_POSITION_INDEPENDENT_CODE:BOOL=ON
                     -DCMAKE_BUILD_TYPE:STRING=${THIRD_PARTY_BUILD_TYPE}
)
IF(WIN32)
  IF(NOT EXISTS "${GFLAGS_INSTALL_DIR}/lib/libgflags.lib")
    add_custom_command(TARGET extern_gflags POST_BUILD
            COMMAND cmake -E copy ${GFLAGS_INSTALL_DIR}/lib/gflags_static.lib ${GFLAGS_INSTALL_DIR}/lib/libgflags.lib
            )
  ENDIF()
ENDIF(WIN32)
ADD_LIBRARY(gflags STATIC IMPORTED GLOBAL)
SET_PROPERTY(TARGET gflags PROPERTY IMPORTED_LOCATION ${GFLAGS_LIBRARIES})
ADD_DEPENDENCIES(gflags extern_gflags)

LIST(APPEND external_project_dependencies gflags)

IF(WITH_C_API)
  INSTALL(DIRECTORY ${GFLAGS_INCLUDE_DIR} DESTINATION third_party/gflags)
  IF(ANDROID)
    INSTALL(FILES ${GFLAGS_LIBRARIES} DESTINATION third_party/gflags/lib/${ANDROID_ABI})
  ELSE()
    INSTALL(FILES ${GFLAGS_LIBRARIES} DESTINATION third_party/gflags/lib)
  ENDIF()
ENDIF()
<|MERGE_RESOLUTION|>--- conflicted
+++ resolved
@@ -36,16 +36,12 @@
     CMAKE_ARGS      -DCMAKE_CXX_COMPILER=${CMAKE_CXX_COMPILER}
                     -DCMAKE_C_COMPILER=${CMAKE_C_COMPILER}
                     -DCMAKE_CXX_FLAGS=${CMAKE_CXX_FLAGS}
-<<<<<<< HEAD
                     -DCMAKE_CXX_FLAGS_RELEASE=${CMAKE_CXX_FLAGS_RELEASE}
                     -DCMAKE_CXX_FLAGS_DEBUG=${CMAKE_CXX_FLAGS_DEBUG}
                     -DCMAKE_C_FLAGS=${CMAKE_C_FLAGS}
                     -DCMAKE_C_FLAGS_DEBUG=${CMAKE_C_FLAGS_DEBUG}
                     -DCMAKE_C_FLAGS_RELEASE=${CMAKE_C_FLAGS_RELEASE}
                     -DBUILD_STATIC_LIBS=ON
-=======
-                    -DCMAKE_C_FLAGS=${CMAKE_C_FLAGS}
->>>>>>> abe20923
                     -DCMAKE_INSTALL_PREFIX=${GFLAGS_INSTALL_DIR}
                     -DCMAKE_POSITION_INDEPENDENT_CODE=ON
                     -DBUILD_TESTING=OFF
