--- conflicted
+++ resolved
@@ -134,7 +134,6 @@
     return nmsed_outs
 
 
-<<<<<<< HEAD
 @autodoc()
 def detection_map(detect_res,
                   label,
@@ -173,13 +172,10 @@
     return map_out, accum_pos_count_out, accum_true_pos_out, accum_false_pos_out
 
 
-def bipartite_match(dist_matrix, name=None):
-=======
 def bipartite_match(dist_matrix,
                     match_type=None,
                     dist_threshold=None,
                     name=None):
->>>>>>> 1ac31d3d
     """
     **Bipartite matchint operator**
 
