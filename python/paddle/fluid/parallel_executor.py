--- conflicted
+++ resolved
@@ -131,14 +131,9 @@
             scope,
             local_scopes,
             allow_op_delay,
-<<<<<<< HEAD
             use_default_grad_scale,
             num_nodes,
             trainer_id)
-=======
-            use_default_grad_scale)
-
->>>>>>> b708ec0a
         self.scope = scope
 
     def run(self, fetch_list, feed=None, feed_dict=None):
