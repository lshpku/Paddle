# Copyright (c) 2016 Baidu, Inc. All Rights Reserved
#
# Licensed under the Apache License, Version 2.0 (the "License");
# you may not use this file except in compliance with the License.
# You may obtain a copy of the License at
#
#     http://www.apache.org/licenses/LICENSE-2.0
#
# Unless required by applicable law or agreed to in writing, software
# distributed under the License is distributed on an "AS IS" BASIS,
# WITHOUT WARRANTIES OR CONDITIONS OF ANY KIND, either express or implied.
# See the License for the specific language governing permissions and
# limitations under the License.

from __future__ import print_function

'''
The following functions are available in the config file:

Bias: define bias. To be used as value of bias argument in Layer().

Data: define data provider.

Input: define input layer for a layer. To be used as element of inputs argument
       in Layer().

Conv: define a convolution operation for an input of a layer.

Norm: define a normalization operation for an input of a layer.

Pool: define a pooling operation for an input of a layer.

Layer: define a layer.

Parameter: define a parameter.

Import: import another config file. If the imported config file name is
        a relative path, then it will be searched under the directory of the
        current config file.

Inputs(layer_names...):
    Define the name of the input layers of the NeuralNetwork.
    The type of these layers must be "data".
    These layers will be provided with the DataBatch obtained
    from DataProvider. The data streams from DataProvider must
    have the same order.

Outputs(layer_names...):
    Define the name of the output layers of the NeuralNetwork.
    Usually the output is simply the cost layer.
    You can specify other layers as outputs and  calculate the
    cost (and its derivative) yourself.


default_initial_std(val)
default_initial_mean(val)
default_momentum(val):
default_decay_rate(val): Set the default value for these parameters


get_config_arg(name, type, default): Get the value for a config parameter.


*** customized extension to config_parser ***
The functionality of the config_parser can be extended.
If the config_arg_str for parse_config() contains
extension_module_name=[MODULE_NAME], then config_parser will call
MODULE_NAME.get_config_funcs(g_config)
MODULE_NAME.get_config_funcs() should return a dictionary of name to functions,
those functions will be available in the config file.
See trainer/tests/config_parser_test.py for example

To use this from paddle_trainer, paddle_trainer should be called with
--config_args=extension_module_name=[MODULE_NAME]

'''

import copy
import logging
import os
import sys
import traceback
import math
import shutil

try:
    from paddle.proto.DataConfig_pb2 import DataConfig
    from paddle.proto.ModelConfig_pb2 import ModelConfig
    from paddle.proto.ModelConfig_pb2 import LayerConfig
    from paddle.proto.ModelConfig_pb2 import LayerInputConfig
    from paddle.proto.ModelConfig_pb2 import ProjectionConfig
    from paddle.proto.ModelConfig_pb2 import OperatorConfig
    from paddle.proto.ModelConfig_pb2 import GeneratorConfig
    from paddle.proto.ModelConfig_pb2 import LinkConfig
    from paddle.proto.ParameterConfig_pb2 import ParameterConfig
    from paddle.proto.ParameterConfig_pb2 import ParameterUpdaterHookConfig
    from paddle.proto.TrainerConfig_pb2 import TrainerConfig

except Exception as e:
    traceback.print_exc()
    raise

logging.basicConfig(
    format='[%(levelname)s %(asctime)s %(filename)s:%(lineno)s] %(message)s',
)
logger = logging.getLogger('paddle')
logger.setLevel(logging.INFO)
__real_print__ = print
print=logger.info

# from layer type name to layer class
g_layer_type_map = {}

# Initialize global variables. We use this function so that we can
# call parse_config() multiple times
def init_config_environment(
        g_default_momentum = None,
        g_default_decay_rate = None,
        g_default_initial_mean = 0.,
        g_default_initial_std = 0.01,
        g_default_num_batches_regularization = None,
        g_default_initial_strategy = 0,
        g_default_initial_smart = False,
        g_default_gradient_clipping_threshold = None,
        g_default_device = None,
        g_default_update_hooks = None,
        g_default_compact_func = None,

        g_config = TrainerConfig(),
        g_layer_map = {},
        g_parameter_map = {},

        g_extended_config_funcs = {},

        # store command args of paddle_trainer
        g_command_config_args = {},

        # Used for PyDataProvider to avoid duplicate module name
        g_py_module_name_list = [],

        g_current_submodel = None,
        g_root_submodel = None,
        g_submodel_map = {},
        g_submodel_stack = [],

        g_add_submodel_suffix = False,
    ):

    for k, v in locals().iteritems():
        globals()[k] = copy.deepcopy(v)


# Because type is widely used as a variable name in this code.
# we need a different function name for the builtin type()
def type_of(x):
    return type(x)


# Check a condition derived config file
def config_assert(b, msg):
    if not b:
        logger.fatal(msg)

g_config_funcs = {}

# decorator for indicating a function which can be used in config file
def config_func(func):
    g_config_funcs[func.func_name] = func
    return func

# decorator for indicating a class which can be used in config file
def config_class(cls):
    g_config_funcs[cls.__name__] = cls
    return cls

# decorator for indicating a class for a layer type
def config_layer(layer_type):
    def wrap(cls):
        g_config_funcs[cls.__name__] = cls
        g_layer_type_map[layer_type] = cls
        return cls
    return wrap

def gen_parameter_name(layer_name, input_index):
    return '_%s.w%d' % (layer_name, input_index)

def gen_bias_parameter_name(layer_name):
    return '_%s.wbias' % layer_name

def default(x, default_value):
    return default_value if x is None else x

class Cfg(object):
    def add_keys(self, locals):
        for k, v in locals.iteritems():
            if not k.startswith('_'):
                self.__setattr__(k, v)

# functions available in config file

# Define the name of the input layers of the NeuralNetwork.
# The type of these layers must be "data".
# These layers will be provided with the DataBatch obtained
# from DataProvider. The data streams from DataProvider must
# have the same order.
@config_func
def Inputs(*args):
    for name in args:
        name = MakeLayerNameInSubmodel(name)
        global g_current_submodel, g_root_submodel
        if g_current_submodel.is_recurrent_layer_group:
            config_assert(False, "Do not set Inputs in recurrent layer group")
        else:
            g_current_submodel.input_layer_names.append(name)

        if g_current_submodel is g_root_submodel:
            g_config.model_config.input_layer_names.append(name)

@config_func
def HasInputsSet():
    return len(g_config.model_config.input_layer_names) != 0


# Define the name of the output layers of the NeuralNetwork.
# Usually the output is simply the cost layer.
# You can specify other layers as outputs and calculate the
# cost (and its derivative) yourself.
@config_func
def Outputs(*args):
    for name in args:
        name = MakeLayerNameInSubmodel(name)
        global g_current_submodel, g_root_submodel
        if g_current_submodel.is_recurrent_layer_group:
            config_assert(False, "Do not set Outputs in recurrent layer group")
        else:
            g_current_submodel.output_layer_names.append(name)

        if g_current_submodel is g_root_submodel:
            g_config.model_config.output_layer_names.append(name)


@config_func
def SubModelBegin(name):
    global g_current_submodel, g_root_submodel, g_submodel_stack
    g_submodel_stack.append(g_current_submodel)

    name = MakeLayerNameInParentSubmodel(name) #rename in nested submodel

    config_assert(name not in g_submodel_map,
                  'Duplicated submodel name: %s' % name)

    sub_model = g_config.model_config.sub_models.add()
    sub_model.name = name
    g_submodel_map[name] = sub_model
    g_current_submodel = sub_model

@config_func
def SubModelEnd(name = None):
    global g_current_submodel, g_root_submodel, g_submodel_stack
    config_assert(g_current_submodel is not g_root_submodel, "submodel not begin")
    if name is not None:
        config_assert(g_current_submodel.name == MakeLayerNameInParentSubmodel(name),
                      "submodel name error")

    g_current_submodel = g_submodel_stack.pop()

def MakeLayerNameInParentSubmodel(name):
    suffix = ""
    if len(g_submodel_stack) > 1:
        suffix = "@" + g_submodel_stack[-1].name
    return name + suffix

def GetLayerBaseName(name):
    return name.split('@')[0]

def MakeLayerNameInSubmodel(name, submodel_name = None):
    global g_current_submodel
    global g_add_submodel_suffix
    if (submodel_name is None
        and not g_add_submodel_suffix
        and not g_current_submodel.is_recurrent_layer_group):
        return name
    if submodel_name is None:
        submodel_name = g_current_submodel.name
    return name + "@" + submodel_name

# Define a recurrent layer group begin with RecurrentLayerGroupBegin
# and end with RecurrentLayerGroupEnd.
# A recurrent layer group forward/backward one frame after previous frame
# forward/backward through all layers in layer group.
# in_links are names of layer used as input layer in the layer group.
# out_links are names of layer in layer group used as outside layer's input.
#
# If generator is set, the layer group need one or more than one outlinks.
# The first outlink should always be the generated token ids.
# If generator.num_results_per_sample is not set, the output for one sample is
# a ids sequence. Else if num_results_per_sample is more than one,
# the output for one sample is up to #num_results_per_sample generated
# sequences, which are packed in one sequence in output ids vector. Each
# generated sequence has a generation probability. The probabilities for one
# sample are stored in one row of output value matrix.
# Packed generated sequences format, for each i:
#   seq_i_length: one interger, seq_i content length,
#   [seq_i content], length = seq_i_length
#   seq_i_end_mark: one interger, for format check, always -1
# You can use "seq_text_printer" to print the output of the generator.
@config_func
def RecurrentLayerGroupWithoutOutLinksBegin(name,
                                            in_links,
                                            seq_reversed=False,
                                            target_inlinkname=""):
    global g_current_submodel
    config_assert(g_config.model_config.type == "recurrent_nn",
                  "RecurrentLayerGroup should be used only in recurrent_nn")
    RecurrentLayerGroup(name=name)  # add to father model
    SubModelBegin(name)
    g_current_submodel.is_recurrent_layer_group = True
    g_current_submodel.reversed = seq_reversed
    g_current_submodel.target_inlinkid = -1
    in_links_count = 0
    for linkid, link in enumerate(in_links):
        if isinstance(link, basestring):
            name = link
            has_subseq = False
        else:
            name = link.link_name
            has_subseq = link.has_subseq
        # assign target_inlinkid according to target_inlinkname
        if target_inlinkname == name:
            g_current_submodel.target_inlinkid = linkid

        if in_links_count == 0:
            in_links_has_subseq = has_subseq
        else:
            config_assert(in_links_has_subseq == has_subseq,
                          "The sequence type of in_links should be the same in RecurrentLayerGroup")
        in_links_count += 1
        layer_name = MakeLayerNameInParentSubmodel(name)
        layer = g_layer_map[layer_name]
        if has_subseq:
            SequenceScatterAgentLayer(name=name, size=layer.size)
        else:
            ScatterAgentLayer(name=name, size=layer.size)

        pair = g_current_submodel.in_links.add()
        pair.layer_name = layer_name
        pair.link_name = MakeLayerNameInSubmodel(name)
        pair.has_subseq = has_subseq

@config_func
def RecurrentLayerGroupSetOutLink(link):
    if isinstance(link, basestring):
        name = link
        has_subseq = False
    else:
        name = link.link_name
        has_subseq = link.has_subseq
    layer_name = MakeLayerNameInParentSubmodel(name)
    pair = g_current_submodel.out_links.add()
    pair.layer_name = MakeLayerNameInSubmodel(name)
    pair.link_name = layer_name
    pair.has_subseq = has_subseq


def RecurrentLayerGroupSetGenerator(generator=None):
    generator.eos_layer_name = MakeLayerNameInSubmodel(
        generator.eos_layer_name)
    g_current_submodel.generator.CopyFrom(generator)


@config_func
def RecurrentLayerGroupBegin(name,
                             in_links,
                             out_links,
                             generator=None,
                             target_inlinkname="",
                             seq_reversed=False):
    RecurrentLayerGroupWithoutOutLinksBegin(name,
                                            in_links,
                                            seq_reversed,
                                            target_inlinkname)
    for link in out_links:
        RecurrentLayerGroupSetOutLink(link)


    if generator is not None:
        RecurrentLayerGroupSetGenerator(generator)
        config_assert(len(in_links) == 0,
                      "no in_links should be passed to generator")
        config_assert(len(out_links) >= 1,
                      "one or more than one out_links should be passed to generator")



@config_func
def RecurrentLayerGroupEnd(name):
    global g_current_submodel
    config_assert(g_current_submodel.is_recurrent_layer_group,
                  "RecurrentLayerGroup not begin")
    for pair in g_current_submodel.memories: #check exist
        layer = g_layer_map[pair.layer_name]
        config_assert(layer is not None, "memory declare wrong name:%s" % pair.layer_name)
        memory_link = g_layer_map[pair.link_name]
        config_assert(layer.size == memory_link.size,
                      "memory declare wrong size:%d" % memory_link.size)

    prev_submodel = g_current_submodel
    SubModelEnd(name)

    for pair in prev_submodel.out_links:
        layer = g_layer_map[pair.layer_name]
        # add out agent to father model
        agent_name = GetLayerBaseName(pair.link_name)
        if prev_submodel.HasField("generator"):
            DataLayer(name=agent_name, size=layer.size)
        elif pair.has_subseq:
            SequenceGatherAgentLayer(name=agent_name, size=layer.size)
        else:
            GatherAgentLayer(name=agent_name, size=layer.size)

# Define the model type
# currently, the paddle supports "nn", "recurrent_nn", "recursive_nn" and "multi_nn"
@config_func
def model_type(name):
    g_config.model_config.type = name

@config_class
class Bias(Cfg):
    def __init__(
            self,
            parameter_name=None,
            learning_rate=None,
            momentum=None,
            decay_rate=None,
            decay_rate_l1=None,
            initial_mean=None,
            initial_std=None,
            initial_strategy=None,
            initial_smart=None,
            num_batches_regularization=None,
            sparse_remote_update=None,
            gradient_clipping_threshold=None,
            is_static=None,
            is_shared=None,
            ):
        self.add_keys(locals())

# Define one input for a layer
@config_class
class Input(Cfg):
    def __init__(
            self,
            input_layer_name,
            parameter_name=None,
            learning_rate=None,
            momentum=None,
            decay_rate=None,
            decay_rate_l1=None,
            initial_mean=None,
            initial_std=None,
            initial_strategy=None,
            initial_smart=None,
            num_batches_regularization=None,
            sparse_remote_update=None,
            sparse_update=None,
            gradient_clipping_threshold=None,
            conv=None,
            bilinear_interp=None,
            norm=None,
            pool=None,
            image=None,
            block_expand=None,
            maxout=None,
            format=None,
            nnz=None,
            is_static=None,
            is_shared=None,
            update_hooks=None,
            input_layer_argument=None,
            ):
        self.add_keys(locals())
        self.input_layer_name = MakeLayerNameInSubmodel(input_layer_name)

# Define a projection for iexed layer
@config_class
class Projection(Input):
    type = None # subclass should set it correctly
    def __init__(
            self,
            input_layer_name,
            size = 0, # projection output size
            parameter_name=None,
            learning_rate=None,
            momentum=None,
            decay_rate=None,
            decay_rate_l1=None,
            initial_mean=None,
            initial_std=None,
            initial_strategy=None,
            initial_smart=None,
            num_batches_regularization=None,
            sparse_remote_update=None,
            sparse_update=None,
            gradient_clipping_threshold=None,
            ptype=None,
            format=None,
            nnz=None,
            is_static=None,
            is_shared=None,
            update_hooks=None,
            input_layer_argument=None,
            ):
        self.add_keys(locals())
        self.input_layer_name = MakeLayerNameInSubmodel(input_layer_name)

        self.proj_conf = ProjectionConfig()
        if ptype is not None:
            self.proj_conf.type = ptype
        else:
            self.proj_conf.type = self.type

    # calculate the output_size given input_size. return 0
    # to indicate using the size from Layer config
    def calc_output_size(self, input_layer_config):
        return self.size
    def calc_parameter_size(self, input_size, output_size):
        raise NotimplementedError
    def calc_parameter_dims(self, input_size, output_size):
        raise NotimplementedError


@config_class
class IdentityProjection(Projection):
    type = 'identity'

    def calc_output_size(self, input_layer_config):
        return input_layer_config.size
    def calc_parameter_size(self, input_size, output_size):
        return 0
    def calc_parameter_dims(self, input_size, output_size):
        return []

# Like IdentityProjection, but layer size may smaller than input size,
# the projection select dimesions [offset, offset+layer_size) from input
@config_class
class IdentityOffsetProjection(Projection):
    type = 'identity_offset'

    def __init__(
            self,
            input_layer_name,
            offset,
            **xargs):
        super(IdentityOffsetProjection, self).__init__(
            input_layer_name, **xargs)
        self.proj_conf.offset = offset

    def calc_parameter_size(self, input_size, output_size):
        return 0
    def calc_parameter_dims(self, input_size, output_size):
        return []

# DotMulProjection performs element-wise multiplication with weight
@config_class
class DotMulProjection(Projection):
    type = 'dot_mul'

    def calc_output_size(self, input_layer_config):
        return input_layer_config.size
    def calc_parameter_size(self, input_size, output_size):
        return output_size
    def calc_parameter_dims(self, input_size, output_size):
        return [1, output_size]

@config_class
class TableProjection(Projection):
    type = 'table'

    def calc_parameter_size(self, input_size, output_size):
        return input_size * output_size
    def calc_parameter_dims(self, input_size, output_size):
        return [input_size, output_size]

@config_class
class FullMatrixProjection(Projection):
    type = 'fc'

    def calc_parameter_size(self, input_size, output_size):
        return input_size * output_size
    def calc_parameter_dims(self, input_size, output_size):
        return [input_size, output_size]

@config_class
class TransposedFullMatrixProjection(Projection):
    type = 'trans_fc'

    def calc_parameter_size(self, input_size, output_size):
        return input_size * output_size
    def calc_parameter_dims(self, input_size, output_size):
        return [output_size, input_size]

@config_class
class ContextProjection(Projection):
    type = 'context'

    def __init__(
            self,
            input_layer_name,
            context_start,
            context_length,
            trainable_padding,
            **xargs):
        super(ContextProjection, self).__init__(input_layer_name, **xargs)
        self.proj_conf.context_start = context_start
        self.proj_conf.context_length = context_length
        self.proj_conf.trainable_padding = trainable_padding
        self._total_pad = max(0, -self.proj_conf.context_start) \
                          + max(0, self.proj_conf.context_start \
                                + self.proj_conf.context_length - 1)

    def calc_output_size(self, input_layer_config):
        return input_layer_config.size * self.proj_conf.context_length

    def calc_parameter_size(self, input_size, output_size):
        if self.proj_conf.trainable_padding == False:
            return 0
        else:
            return input_size * self._total_pad

    def calc_parameter_dims(self, input_size, output_size):
        return [self._total_pad, input_size]

    _total_pad = 0


@config_class
class ConvProjection(Projection):
    type = 'conv'

    def __init__(
            self,
            input_layer_name,
            num_filters=None,
            conv_conf=None,
            **xargs):
        super(ConvProjection, self).__init__(input_layer_name, **xargs)

        if num_filters is not None:
            self.proj_conf.num_filters = num_filters

        parse_conv(conv_conf,
                   input_layer_name,
                   self.proj_conf.conv_conf)
        # TODO: support rectangle input
        self.proj_conf.output_size = (self.proj_conf.conv_conf.output_x  ** 2) * num_filters

    def calc_output_size(self, input_layer_config):
        return self.proj_conf.output_size

    def calc_parameter_size(self, input_size, output_size):
        co = self.proj_conf.num_filters
        ci = self.proj_conf.conv_conf.channels
        fh = self.proj_conf.conv_conf.filter_size
        fw = self.proj_conf.conv_conf.filter_size_y
        return co * ci * fh * fw

    def calc_bias_size(self):
        return self.proj_conf.num_filters

    def calc_parameter_dims(self, input_size, output_size):
        return None


# Define a operator for mixed layer
@config_class
class Operator(Cfg):
    type = None # subclass should set it correctly
    def __init__(
            self,
            input_layer_names,
            ):
        self.add_keys(locals())
        self.operator_conf = OperatorConfig()
        self.operator_conf.type = self.type

    def check_dims(self):
        pass

    def calc_output_size(self, input_sizes):
        return 0

@config_class
class DotMulOperator(Operator):
    type = 'dot_mul'
    def __init__(
            self,
            input_layer_names,
            scale=None,
            **xargs):
        super(DotMulOperator, self).__init__(
            input_layer_names, **xargs)
        if scale is not None:
            self.operator_conf.dotmul_scale = scale

        config_assert(len(input_layer_names) == 2, "DotMul is binary operator")

    def check_dims(self):
        for i in range(2):
            config_assert(self.operator_conf.input_sizes[i] ==
                          self.operator_conf.output_size,
                          "DotMul input_size != output_size")

    def calc_output_size(self, input_sizes):
        return input_sizes[0]



@config_class
class ConvOperator(Operator):
    type = 'conv'
    def __init__(
            self,
            input_layer_names,
            num_filters=None,
            conv_conf=None,
            **xargs):
        super(ConvOperator, self).__init__(
            input_layer_names, **xargs)
        if num_filters is not None:
            self.operator_conf.num_filters = num_filters

        parse_conv(conv_conf,
                   MakeLayerNameInSubmodel(input_layer_names[0]),
                   self.operator_conf.conv_conf)
        self.operator_conf.output_size = (self.operator_conf.conv_conf.output_x  ** 2) * num_filters

        config_assert(len(input_layer_names) == 2, "Conv is binary operator")

    def calc_output_size(self, input_sizes):
        return self.operator_conf.output_size


# please refer to the comments in proto/ModelConfig.proto
@config_class
class Conv(Cfg):
    def __init__(
            self,
            filter_size,
            channels,
            padding = None,
            stride = None,
            groups = None,
            filter_channels = None,
            output_x = None,
            img_size = None,
            caffe_mode = True,
            filter_size_y = None,
            padding_y = None,
            stride_y = None):
        self.add_keys(locals())
        if filter_size_y is None:
          self.filter_size_y = filter_size
        if padding_y is None:
          self.padding_y = padding
        if stride_y is None:
          self.stride_y = stride
        if output_x is not None:
          config_assert(output_x <= 0)

# please refer to the comments in proto/ModelConfig.proto
@config_class
class BilinearInterp(Cfg):
    def __init__(
            self,
            out_size_x = None,
            out_size_y = None,
            num_channels = None):
        self.add_keys(locals())

# please refer to the comments in proto/ModelConfig.proto
@config_class
class Pool(Cfg):
    def __init__(
            self,
            pool_type,
            channels,
            size_x,
            size_y = None,
            img_width = None,
            start = None,
            stride = None,
            stride_y = None,
            padding = None,
            padding_y = None):
        self.add_keys(locals())

# please refer to the comments in proto/ModelConfig.proto
@config_class
class Norm(Cfg):
    def __init__(
            self,
            norm_type,
            channels,
            size,
            scale,
            pow,
            output_x = None,
            img_size = None,
            blocked = None):
        self.add_keys(locals())

# please refer to the comments in proto/ModelConfig.proto
@config_class
class Image(Cfg):
    def __init__(
            self,
            channels,
            img_size = None):
        self.add_keys(locals())

@config_class
class BlockExpand(Cfg):
    def __init__(
            self,
            channels,
            padding_x = 0,
            padding_y = 0,
            stride_x = 0,
            stride_y = 0,
            block_x = 0,
            block_y = 0,
            img_size_x = 0,
            img_size_y = 0,
            output_x = 0,
            output_y = 0):
        self.add_keys(locals())

@config_class
class MaxOut(Cfg):
    def __init__(
            self,
            channels,
            groups,
            img_size_x = 0,
            img_size_y = 0):
        self.add_keys(locals())

def DataBase(async_load_data=False,
             constant_slots=None,
             data_ratio=1,
             is_main_data=True,
             usage_ratio=None):
    # default: all sub dataproviders are treat as "main data".
    # see proto/DataConfig.proto for is_main_data
    data_config = DataConfig()

    data_config.async_load_data = async_load_data

    if constant_slots:
        data_config.constant_slots.extend(constant_slots)
    data_config.data_ratio=data_ratio
    data_config.is_main_data=is_main_data

    usage_ratio=default(usage_ratio, settings_deprecated["usage_ratio"])
    config_assert(usage_ratio >= 0 and usage_ratio <= 1,
                  "The range of usage_ratio is [0, 1]")
    data_config.usage_ratio = usage_ratio

    return data_config

@config_func
def SimpleData(
        files=None,
        feat_dim=None,
        context_len=None,
        buffer_capacity=None,
        **xargs):
    data_config = DataBase(**xargs)
    data_config.type = 'simple'
    data_config.files = files
    data_config.feat_dim = feat_dim
    if context_len is not None:
        data_config.context_len = context_len
    if buffer_capacity:
        data_config.buffer_capacity = buffer_capacity
    return data_config

@config_func
def PyData(
        files=None,
        type=None,
        file_group_queue_capacity=None,
        load_data_module=None,
        load_data_object=None,
        load_data_args="",
        load_file_count=None,
        constant_slots=None,
        load_thread_num=None,
        **xargs):
    data_config = DataBase(**xargs)
    data_config.type = 'py'
    if load_data_module in g_py_module_name_list:
        def get_path(module):
            m = __import__(load_data_module)
            return os.path.split(os.path.realpath(m.__file__))[0]
        # python C-api is not thread safe, one module can only be import once,
        # so here we nedd to copy the module with different names if it has to be
        # imported several times.
        module_new_name = "%s_copy_%d" % (load_data_module, len(g_py_module_name_list))
        g_py_module_name_list.append(module_new_name)
        module_path = "%s/%s.py" % (get_path(load_data_module), load_data_module)
        new_module_path = "%s/%s.py" % (get_path(load_data_module), module_new_name)
        if os.path.isfile(module_path) == False:
            raise Exception("File %s is not exist." % module_path)
        shutil.copy2(module_path, new_module_path)
        load_data_module = module_new_name
    else:
        g_py_module_name_list.append(load_data_module)
    if load_data_module is not None and load_data_object is not None:
        data_config.load_data_module = load_data_module
        data_config.load_data_object = load_data_object
    else:
        raise ValueError('load_data_module, load_data_object is not defined.')
    data_config.load_data_args = load_data_args

    data_config.files = files or ''
    if file_group_queue_capacity is not None:
        data_config.file_group_conf.queue_capacity = file_group_queue_capacity
    if load_file_count is not None:
        data_config.file_group_conf.load_file_count = load_file_count
    if load_thread_num is not None:
        data_config.file_group_conf.load_thread_num = load_thread_num
    if constant_slots:
        data_config.constant_slots.extend(constant_slots)
    return data_config

@config_func
def ProtoData(
        files=None,
        type=None,
        file_group_queue_capacity=None,
        load_file_count=None,
        constant_slots=None,
        load_thread_num=None,
        **xargs):
    data_config = DataBase(**xargs)
    if type is None:
        data_config.type = 'proto'
    else:
        data_config.type = type
    data_config.files = files

    # When type="proto_group", one data provider contains at most
    # load_file_count files, and there are at most
    # (queue_capacity + load_thread_num + 1) data providers in memory
    if file_group_queue_capacity is not None:
        data_config.file_group_conf.queue_capacity = file_group_queue_capacity
    if load_file_count is not None:
        data_config.file_group_conf.load_file_count = load_file_count
    if load_thread_num is not None:
        data_config.file_group_conf.load_thread_num = load_thread_num
    if constant_slots:
        data_config.constant_slots.extend(constant_slots)
    return data_config

#real data for training is actually provided by "sub_data" data providers.
@config_func
def MultiData(
        sub_data=[]
        ):
    data_config = DataConfig()
    data_config.type = 'multi'
    data_config.sub_data_configs.extend(sub_data)
    return data_config

@config_func
def Data(
        type,
        files=None,
        feat_dim=None,
        slot_dims=None,
        context_len=None,
        buffer_capacity=None,
        **xargs):

    data_config = DataBase(**xargs)
    data_config.type = type
    data_config.files = files
    data_config.feat_dim = feat_dim
    data_config.slot_dims.extend(slot_dims)
    if context_len is not None:
        data_config.context_len = context_len
    data_config.buffer_capacity = buffer_capacity
    return data_config


@config_func
def TrainData(data_config, async_load_data=None):
    config_assert(not g_config.HasField('data_config'),
                  'Only one TrainData definition is allowed')
    g_config.data_config.CopyFrom(data_config)
    g_config.data_config.for_test = False
    if async_load_data is not None:
        logger.warning("Deprecated: async_load_data should be used inside"
                       " Data definition")
        g_config.data_config.async_load_data = async_load_data


@config_func
def TestData(data_config, async_load_data=None):
    config_assert(not g_config.HasField('test_data_config'),
                  'Only one TestData definition is allowed')
    g_config.test_data_config.CopyFrom(data_config)
    g_config.test_data_config.for_test = True
    if async_load_data is not None:
        logger.warning("Deprecated: async_load_data should be used inside"
                       " Data definition")
        g_config.test_data_config.async_load_data = async_load_data

<<<<<<< HEAD
def parse_bilinear(bilinear, input_layer_name, bilinear_conf):
    bilinear_conf.out_size_x = bilinear.out_size_x;
    bilinear_conf.out_size_y = bilinear.out_size_y;
    bilinear_conf.num_channels = bilinear.num_channels;
=======
'''
caffe_mode: compute the output size using floor instead of ceil,
            which is consistent of caffe and CuDNN's convention.
'''
def cnn_output_size(img_size, filter_size, padding, stride, caffe_mode):
    output = (2 * padding + img_size - filter_size) / float(stride)
    if caffe_mode:
        return 1 + int(math.floor(output))
    else:
        return 1 + int(math.ceil(output))
>>>>>>> e802471c

def parse_pool(pool, input_layer_name, pool_conf):
    pool_conf.pool_type = pool.pool_type
    config_assert(pool.pool_type in ['max-projection', 'avg-projection',
                  'cudnn-max-pool', 'cudnn-avg-pool'],
                  "pool-type %s is not in "
                  "['max-projection', 'avg-projection', "
                  "'cudnn-max-pool', 'cudnn-avg-pool']"
                  % pool.pool_type)

    pool_conf.channels = pool.channels
    pool_conf.size_x = pool.size_x
    pool_conf.stride = pool.stride

    pool_conf.size_y = default(pool.size_y, pool_conf.size_x)
    pool_conf.stride_y = default(pool.stride_y, pool_conf.stride);

    img_pixels = g_layer_map[input_layer_name].size / pool.channels
    # the img_width may be removed,
    # and it can be calculated automatically later.
    pool_conf.img_size = default(pool.img_width, int(img_pixels ** 0.5))
    pool_conf.img_size_y = img_pixels / pool_conf.img_size
    config_assert(pool_conf.img_size * pool_conf.img_size_y == img_pixels,
                  "Incorrect input image size %d for input image pixels %d"
                  % (pool_conf.img_size, img_pixels))

    config_assert(not pool.start, "start is deprecated in pooling.")

    if pool.padding is not None:
        pool_conf.padding = pool.padding
        pool_conf.padding_y = default(pool.padding_y, pool_conf.padding)
        pool_conf.output_x = cnn_output_size(pool_conf.img_size, pool_conf.size_x,
                                             pool_conf.padding, pool_conf.stride, False)
        pool_conf.output_y = cnn_output_size(pool_conf.img_size_y, pool_conf.size_y,
                                             pool_conf.padding_y, pool_conf.stride_y, False)

def parse_image(image, input_layer_name, image_conf):
    image_conf.channels = image.channels
    image_pixels = g_layer_map[input_layer_name].size / image_conf.channels
    image_conf.img_size = int(image_pixels ** 0.5)
    config_assert((image_conf.img_size ** 2) == image_pixels,
                  "Incorrect input image size %d for input image pixels %d"
                  % (image_conf.img_size, image_pixels))

def parse_norm(norm, input_layer_name, norm_conf):
    norm_conf.norm_type = norm.norm_type
    config_assert(norm.norm_type in ['rnorm', 'cmrnorm-projection'],
                  "norm-type %s is not in [rnorm, 'cmrnorm-projection']"
                  % norm.norm_type)
    norm_conf.channels = norm.channels
    norm_conf.size = norm.size
    norm_conf.scale = norm.scale
    norm_conf.pow = norm.pow
    norm_conf.blocked = norm.blocked

    img_pixels = g_layer_map[input_layer_name].size / norm.channels
    norm_conf.img_size = int(img_pixels ** 0.5)
    config_assert((norm_conf.img_size ** 2) == img_pixels,
                  "Incorrect input image size %d for input image pixels %d"
                  % (norm_conf.img_size, img_pixels))
    norm_conf.output_x = norm_conf.img_size
    if norm.norm_type in ['cmrnorm-projection']:
        norm_conf.scale /= norm.size
    else:
        norm_conf.scale /= norm.size ** 2

def parse_conv(conv, input_layer_name, conv_conf):
    conv_conf.filter_size = conv.filter_size
    conv_conf.filter_size_y = conv.filter_size_y
    conv_conf.channels = conv.channels
    conv_conf.padding = conv.padding
    conv_conf.padding_y = conv.padding_y
    conv_conf.stride = conv.stride
    conv_conf.stride_y = conv.stride_y
    conv_conf.groups = conv.groups
    conv_conf.filter_channels = conv.channels / conv.groups
    conv_conf.caffe_mode = conv.caffe_mode

    img_pixels = g_layer_map[input_layer_name].size / conv.channels
    print('channels=%d size=%d'%(conv.channels,
      g_layer_map[input_layer_name].size))
    conv_conf.img_size = int(img_pixels ** 0.5)
    config_assert((conv_conf.img_size ** 2) == img_pixels,
                  ("Input layer %s: Incorrect input image size %d for input "
                   + "image pixels %d")
                  % (input_layer_name, conv_conf.img_size, img_pixels))
    conv_conf.output_x = cnn_output_size(conv_conf.img_size, conv_conf.filter_size,
                                         conv_conf.padding, conv_conf.stride,
                                         conv_conf.caffe_mode)

def parse_block_expand(block_expand, input_layer_name, block_expand_conf):
    block_expand_conf.channels = block_expand.channels
    block_expand_conf.stride_x = block_expand.stride_x
    block_expand_conf.stride_y = block_expand.stride_y
    block_expand_conf.padding_x = block_expand.padding_x
    block_expand_conf.padding_y = block_expand.padding_y
    block_expand_conf.block_x = block_expand.block_x
    block_expand_conf.block_y = block_expand.block_y
    block_expand_conf.img_size_x = block_expand.img_size_x
    block_expand_conf.img_size_y = block_expand.img_size_y
    if block_expand_conf.img_size_x == 0:
        block_expand_conf.output_x = 0
    else:
        block_expand_conf.output_x = cnn_output_size(
            block_expand.img_size_x, block_expand.block_x, 
            block_expand.padding_x, block_expand.stride_x, False)

    if block_expand_conf.img_size_y == 0:
        block_expand_conf.output_y = 0
    else:
        block_expand_conf.output_y = cnn_output_size(
            block_expand.img_size_y, block_expand.block_y, 
            block_expand.padding_y, block_expand.stride_y, False)

def parse_maxout(maxout, input_layer_name, maxout_conf):
    maxout_conf.channels = maxout.channels
    maxout_conf.groups = maxout.groups
    maxout_conf.img_size_x = maxout.img_size_x
    maxout_conf.img_size_y = maxout.img_size_y
    
# Define an evaluator
@config_func
def Evaluator(
        name,
        type,
        inputs,
        chunk_scheme = None,
        num_chunk_types = None,
        classification_threshold = None,
        positive_label = None,
        dict_file = None,
        result_file = None,
        num_results = None,
        delimited = None,
        ):
    evaluator = g_config.model_config.evaluators.add()
    evaluator.type = type
    evaluator.name = MakeLayerNameInSubmodel(name)
    if type_of(inputs) == str:
        inputs = [inputs]

    evaluator.input_layers.extend(
        [MakeLayerNameInSubmodel(name) for name in inputs])

    if chunk_scheme is not None:
        evaluator.chunk_scheme = chunk_scheme
        evaluator.num_chunk_types = num_chunk_types
    g_current_submodel.evaluator_names.append(evaluator.name)

    if classification_threshold is not None:
        evaluator.classification_threshold = classification_threshold
    if positive_label is not None:
        evaluator.positive_label = positive_label
    if dict_file is not None:
        evaluator.dict_file = dict_file

    if result_file is not None:
        evaluator.result_file = result_file
    if num_results is not None:
        evaluator.num_results = num_results
    if delimited is not None:
        evaluator.delimited = delimited

class LayerBase(object):
    def __init__(
            self,
            name,
            type,
            size, # size can be 0. In this case, subclass should set it.
            inputs,
            device=None,
            active_type="",
            drop_rate=0.,
            coeff=None):
        config_assert('@' not in name,
                "layer name: %s contain special character @" % name)
        global g_current_submodel
        name = MakeLayerNameInSubmodel(name)

        config_assert(name not in g_layer_map,
                      'Duplicated layer name: %s' % name)

        self.inputs = copy.deepcopy(inputs)
        self.operators = []

        if self.inputs is None:
            self.inputs = []
        elif type_of(self.inputs) != list:
            self.inputs = [self.inputs]

        self.config = g_config.model_config.layers.add()
        assert isinstance(self.config, LayerConfig)
        self.config.name = name
        self.config.type = type
        self.config.active_type = active_type
        if coeff is not None:
            self.config.coeff = float(coeff)
        if size != 0:
            self.config.size = size
        if drop_rate != 0:
            self.config.drop_rate = drop_rate

        if device is not None:
            self.config.device = device
        elif g_default_device is not None:
            self.config.device = g_default_device

        for input_index in xrange(len(self.inputs)):
            input = self.inputs[input_index]
            input_config = None
            input_layer_name = ''
            if type_of(input) == str:
                input_layer_name = input
                input_config = Input(
                    input_layer_name = input,
                    parameter_name = gen_parameter_name(name, input_index))
                input_layer_name = input_config.input_layer_name
            elif isinstance(input, Input):
                input_layer_name = input.input_layer_name
                input_config = input
                if input_config.parameter_name is None:
                    input_config.parameter_name = \
                        gen_parameter_name(name, input_index)
            elif isinstance(input, Operator):
                self.operators.append(input);
                input.operator_conf.input_indices.append(input_index)
                input_config = Input(input.input_layer_names[0])
                input_layer_name = input_config.input_layer_name
            else:
                raise ValueError(
                    'Wrong type for inputs: %s' % type_of(input))
            config_assert(input_layer_name in g_layer_map,
                          "Unknown input layer '%s' for layer %s"
                          % (input_layer_name, name))
            self.inputs[input_index] = input_config
            layer_input = self.config.inputs.add()
            layer_input.input_layer_name = input_config.input_layer_name
            if input_config.input_layer_argument is not None:
                layer_input.input_layer_argument = \
                    input_config.input_layer_argument

        g_layer_map[name] = self.config

        g_current_submodel.layer_names.append(self.config.name)


    def get_input_layer(self, input_index):
        return g_layer_map[self.config.inputs[input_index].input_layer_name]

    # will return the bias created if not *for_self*
    def create_bias_parameter(
            self,
            bias, # True/False or BiasCfg
            size,
            dims = None,
            for_self = True, # whether create bias for layer self
            ):

        if size == 0:
            return
        if dims is None:
            dims = [1, size]

        config_assert(type_of(bias) == bool or type_of(bias) == Bias,
                      'Incorrect type for bias: %s' % type_of(bias))

        if type_of(bias) == bool:
            if bias:
                bias = Bias()

        if type_of(bias) == Bias:
            if bias.parameter_name is None:
                bias.parameter_name = gen_bias_parameter_name(self.config.name)
            if bias.parameter_name not in g_parameter_map:
                assert isinstance(self.config, LayerConfig)

                Parameter(
                    bias.parameter_name,
                    size,
                    self.config.device if self.config.HasField('device') else None,
                    dims,
                    bias.learning_rate,
                    bias.momentum,
                    decay_rate=bias.decay_rate,
                    decay_rate_l1=bias.decay_rate_l1,
                    initial_mean=bias.initial_mean,
                    initial_std=bias.initial_std,
                    initial_strategy=bias.initial_strategy,
                    initial_smart=bias.initial_smart,
                    num_batches_regularization=bias.num_batches_regularization,
                    sparse_remote_update=bias.sparse_remote_update,
                    gradient_clipping_threshold=bias.gradient_clipping_threshold,
                    is_static=bias.is_static,
                    is_shared=bias.is_shared,
                    )
            if for_self:
                self.config.bias_parameter_name = bias.parameter_name
            else:
                return bias.parameter_name

    def create_input_parameter(
            self,
            input_index,
            size,
            dims=None,
            sparse = None,
            format = None):
        if dims is None:
            # TODO(yuyang18): print warning and callstack here!
            dims = list()

        if size == 0:
            return

        input_config = self.inputs[input_index]

        self.config.inputs[input_index].input_parameter_name = \
            input_config.parameter_name

        if input_config.parameter_name in g_parameter_map:
            para = g_parameter_map[input_config.parameter_name]
            config_assert(size == para.size, ('Shared parameter "%s" does not '
                                              + 'have same size: %s vs. %s')
                          % (input_config.parameter_name, para.size, size))

            config_assert(dims == para.dims, ('Shared parameter "%s" does not '
                                              + 'have same dims: %s vs. %s')
                          % (input_config.parameter_name, para.dims, dims))
            return

        Parameter(
            input_config.parameter_name,
            size,
            self.config.device if self.config.HasField("device") else None,
            dims,
            input_config.learning_rate,
            input_config.momentum,
            decay_rate=input_config.decay_rate,
            decay_rate_l1=input_config.decay_rate_l1,
            initial_mean=input_config.initial_mean,
            initial_std=input_config.initial_std,
            initial_strategy=input_config.initial_strategy,
            initial_smart=input_config.initial_smart,
            num_batches_regularization=input_config.num_batches_regularization,
            sparse_remote_update=input_config.sparse_remote_update,
            sparse_update=input_config.sparse_update,
            gradient_clipping_threshold=input_config.gradient_clipping_threshold,
            sparse=sparse,
            format=format,
            is_static=input_config.is_static,
            is_shared=input_config.is_shared,
            update_hooks=input_config.update_hooks
            )

    def set_layer_size(self, size):
        if self.config.size == 0:
            self.config.size = size
        else:
            config_assert(self.config.size == size,
                          'Different inputs result in' +
                          'different layer size at layer %s' % self.config.name)

@config_layer('multi_class_cross_entropy_with_selfnorm')
class MultiClassCrossEntropySelfNormCostLayer(LayerBase):
    def __init__(
            self,
            name,
            inputs,
            softmax_selfnorm_alpha=0.1,
            **xargs):
        super(MultiClassCrossEntropySelfNormCostLayer, self).__init__(name,
            'multi_class_cross_entropy_with_selfnorm', 0, inputs, **xargs)
        self.config.softmax_selfnorm_alpha = softmax_selfnorm_alpha

@config_layer('fc')
class FCLayer(LayerBase):
    def __init__(
            self,
            name,
            size,
            inputs,
            bias=True,
            **xargs):
        super(FCLayer, self).__init__(name, 'fc', size, inputs=inputs, **xargs)
        for input_index in xrange(len(self.inputs)):
            input_layer = self.get_input_layer(input_index)
            psize = self.config.size * input_layer.size
            dims = [input_layer.size, self.config.size]
            format = self.inputs[input_index].format
            sparse = format == "csr" or format == "csc"

            if sparse:
                psize = self.inputs[input_index].nnz
            else:
                sparse = None

            self.create_input_parameter(input_index, psize, dims, sparse, format)
        self.create_bias_parameter(bias, self.config.size)

@config_layer('selective_fc')
class SelectiveFCLayer(LayerBase):
    def __init__(
            self,
            name,
            size,
            inputs,
            bias=True,
            selective_fc_pass_generation=False,
            has_selected_colums=True,
            selective_fc_full_mul_ratio=0.02,
            selective_fc_parallel_plain_mul_thread_num=None,
            **xargs):
        super(SelectiveFCLayer, self).__init__(
            name, 'selective_fc', size, inputs=inputs, **xargs)
        # user MUST know if selctive fc is used in training,
        # parameter matrices saved by this layer are automatically transposed,
        # BUT bias is not.

        # if selective_fc is used only in testing mode, and parameters for
        # this layer are trained by fully connected layers,
        # then TranposedFullMatrixProjectin MUST be used in training
        # to avoid manual transpose in testing.

        self.config.selective_fc_pass_generation = selective_fc_pass_generation
        self.config.has_selected_colums = has_selected_colums
        self.config.selective_fc_full_mul_ratio = selective_fc_full_mul_ratio
        if selective_fc_parallel_plain_mul_thread_num is not None:
            self.config.selective_fc_parallel_plain_mul_thread_num = selective_fc_parallel_plain_mul_thread_num

        input_num = len(self.inputs)
        if has_selected_colums:
            config_assert(input_num >= 2,
                ("if indices of selected columns are not specified, "
                "selective_fc Layer has at least two inputs"))
            input_num -= 1

        for input_index in xrange(input_num):
            input_layer = self.get_input_layer(input_index)
            psize = self.config.size * input_layer.size
            dims = [input_layer.size, self.config.size]
            dims = dims[::-1]  # transpose the parameter
            format = self.inputs[input_index].format
            sparse = format == "csr" or format == "csc"
            if sparse:
                psize = self.inputs[input_index].nnz

            self.create_input_parameter(
                input_index, psize, dims, sparse, format)
        self.create_bias_parameter(bias, self.config.size)

@config_layer('print')
class PrintLayer(LayerBase):
    def __init__(
            self,
            name,
            inputs):
        super(PrintLayer, self).__init__(name, 'print', 0, inputs)

@config_layer('data')
class DataLayer(LayerBase):
    def __init__(
            self,
            name,
            size,
            device=None):
        super(DataLayer, self).__init__(name, 'data' , size, inputs=[], device=device)

'''
DataNormLayer: A layer for data normalization
Input: One and only one input layer is accepted. The input layer must
       be DataLayer with dense data type
Output: The normalization of the input data

Reference:
    LA Shalabi, Z Shaaban, B Kasasbeh. Data mining: A preprocessing engine

Example:
    Layer(
        name = "norm_input_layer",
        type = "data_norm",
        inputs = [Input("input_layer",
                        parameter_name = "_slot0.stats")],
        data_norm_strategy = "z-score",
    )

Note:
  (1) The parameter has been calculated in the preprocessing stage,
      and should be initialized by --init_model_path when training.
  (2) Three data normalization methoeds are considered
          z-score: y = (x-mean)/std
          min-max: y = (x-min)/(max-min)
          decimal-scaling: y = x/10^j, where j is the smallest integer such that max(|y|)<1
'''
@config_layer('data_norm')
class DataNormLayer(LayerBase):
    def __init__(
            self,
            name,
            inputs,
            data_norm_strategy="z-score",
            device=None):
        super(DataNormLayer, self).__init__(
            name, 'data_norm', 0, inputs=inputs, device=device)
        self.config.data_norm_strategy = data_norm_strategy
        config_assert(len(inputs) == 1, 'DataNormLayer must have 1 input')
        input_layer = self.get_input_layer(0)
        self.set_layer_size(input_layer.size)
        para_size = 5 * input_layer.size
        para_dims = [5, input_layer.size]
        self.inputs[0].is_static = True
        self.create_input_parameter(0, para_size, para_dims)

@config_layer('prelu')
class ParameterReluLayer(LayerBase):
    layer_type = 'prelu'
    def __init__(
            self,
            name,
            inputs,
            partial_sum = 1,
            **args):
        super(ParameterReluLayer, self).__init__(
            name, self.layer_type, 0, inputs=inputs, **args)
        config_assert(len(self.inputs) == 1)
        config_assert(self.input_layer.size % partial_sum == 0)
        input_layer = self.get_input_layer(0)
        self.set_layer_size(input_layer.size)
        self.create_input_parameter(0, input_layer.size / partial_sum)

@config_layer('conv')
class ConvLayerBase(LayerBase):
    layer_type = 'conv'
    def __init__(
            self,
            name,
            inputs=[],
            bias=True,
            num_filters=None,
            shared_biases=False,
            **xargs):
        super(ConvLayerBase, self).__init__(
            name, self.layer_type, 0, inputs=inputs, **xargs)

        if num_filters is not None:
            self.config.num_filters = num_filters

        use_gpu = int(g_command_config_args.get("use_gpu", 0))
        parallel_nn = int(g_command_config_args.get("parallel_nn", 0))

        # Automatically select cudnn_type for GPU and exconv for CPU
        # if set type=conv, but still reserve the way user specify
        # exconv or cudnn_conv manually.
        if self.layer_type == "cudnn_conv":
            config_assert(use_gpu, "cudnn_conv only support GPU")

        if (use_gpu == 1 and self.layer_type != "exconv" and
           (parallel_nn == 0 or self.config.device > -1)):
            self.layer_type = "cudnn_conv"
        else:
            self.layer_type = "exconv"
        # need to specify layer in config
        self.config.type = self.layer_type

        if shared_biases is not None:
            self.config.shared_biases = shared_biases

        for input_index in xrange(len(self.inputs)):
            input_layer = self.get_input_layer(input_index)
            parse_conv(
                self.inputs[input_index].conv,
                input_layer.name,
                self.config.inputs[input_index].conv_conf)
            conv_conf = self.config.inputs[input_index].conv_conf
            psize = self.calc_parameter_size(conv_conf)
            print("output size for %s is %d " % (name, conv_conf.output_x))
            self.create_input_parameter(input_index, psize)
            self.set_layer_size(
                (conv_conf.output_x ** 2) * self.config.num_filters)

        psize = self.config.size
        if shared_biases:
            psize = self.config.num_filters
        self.create_bias_parameter(bias, psize, [psize, 1])

    def calc_parameter_size(self, conv_conf):
        return self.config.num_filters * conv_conf.filter_channels \
                    * (conv_conf.filter_size * conv_conf.filter_size_y)

@config_layer('exconv')
class ConvLayer(ConvLayerBase):
    layer_type = 'exconv'

@config_layer('cudnn_conv')
class ConvLayer(ConvLayerBase):
    layer_type = 'cudnn_conv'

@config_layer('norm')
class NormLayer(LayerBase):
    def __init__(
            self,
            name,
            inputs,
            device=None):
        super(NormLayer, self).__init__(name, 'norm', 0, inputs=inputs, device=device)
        for input_index in xrange(len(self.inputs)):
            input_layer = self.get_input_layer(input_index)
            parse_norm(
                self.inputs[input_index].norm,
                input_layer.name,
                self.config.inputs[input_index].norm_conf)
            norm_conf = self.config.inputs[input_index].norm_conf
            self.set_layer_size((norm_conf.output_x ** 2) * norm_conf.channels)

@config_layer('pool')
class PoolLayer(LayerBase):
    def __init__(
            self,
            name,
            inputs,
            device=None):
        super(PoolLayer, self).__init__(name, 'pool', 0, inputs=inputs, device=device)
        for input_index in xrange(len(self.inputs)):
            input_layer = self.get_input_layer(input_index)
            parse_pool(
                self.inputs[input_index].pool,
                input_layer.name,
                self.config.inputs[input_index].pool_conf)
            pool_conf = self.config.inputs[input_index].pool_conf
            print("output size for %s is %d*%d " % (
                name, pool_conf.output_y, pool_conf.output_x))
            self.set_layer_size((pool_conf.output_x * pool_conf.output_y) * pool_conf.channels)

@config_layer('batch_norm')
class BatchNormLayer(LayerBase):
    layer_type = 'batch_norm'
    def __init__(
            self,
            name,
            inputs,
            active_type="linear",
            bias=True,
            device=None,
            use_global_stats=True,
            moving_average_fraction=0.9,
            batch_norm_type=None,
            **xargs):
        if inputs is None:
            inputs = []
        elif not isinstance(inputs, list):
            inputs = [inputs]
        config_assert(len(inputs) == 1,
                      "BatchNormLayer must have one and only one input")
        # Create Input for moving mean and std,
        # in batch normalization layer.
        # These paras no need to update, so set is_static is true.
        # If not use is_static, even set learning_rate = 0, decay_rate = 0,
        # these paras will change if set average_window in configure.
        use_gpu = bool(int(g_command_config_args.get("use_gpu", 0)))
        is_shared = True if not use_gpu else False
        for i in xrange(2):
            inputs.append(Input(inputs[0].input_layer_name,
                                initial_std=0.0,
                                initial_mean=0.0,
                                is_static=True,
                                 is_shared=is_shared,
                                ))

        parallel_nn = bool(int(g_command_config_args.get("parallel_nn", 0)))
        cudnn_version = int(g_command_config_args.get("cudnn_version", 0))
        # Automatically select cudnn_batch_norm for GPU and batch_norm for CPU.
        # Also based on cudnn version.
        use_cudnn = use_gpu and batch_norm_type != "batch_norm" and \
            ((not parallel_nn) or self.config.device > -1) and \
            cudnn_version >= 4007
        self.layer_type = "cudnn_batch_norm" if use_cudnn else "batch_norm"
        super(BatchNormLayer, self).__init__(name, self.layer_type, 0,
                                             active_type=active_type,
                                             inputs=inputs, device=device, **xargs)

        if use_global_stats is not None:
            self.config.use_global_stats = use_global_stats
        if moving_average_fraction is not None:
            self.config.moving_average_fraction = moving_average_fraction

        input_layer= self.get_input_layer(0)
        parse_image(self.inputs[0].image,
                    input_layer.name,
                    self.config.inputs[0].image_conf)
        image_conf = self.config.inputs[0].image_conf
        self.set_layer_size((image_conf.img_size ** 2) * image_conf.channels)

        psize = self.calc_parameter_size(image_conf)
        dims = [1, psize]
        self.create_input_parameter(0, psize)
        self.create_input_parameter(1, psize, dims)
        self.create_input_parameter(2, psize, dims)

        self.create_bias_parameter(bias, psize)

    def calc_parameter_size(self, image_conf):
        return image_conf.channels

@config_layer('trans')
class TransLayer(LayerBase):
    def __init__(
            self,
            name,
            inputs,
            device=None):
        super(TransLayer, self).__init__(name, 'trans', 0, inputs=inputs, device=device)
        config_assert(len(self.inputs) == 1,
                      'TransLayer must have one and only one input')
        self.set_layer_size(self.get_input_layer(0).size)

@config_layer('resize')
class ResizeLayer(LayerBase):
    def __init__(
            self,
            name,
            size,
            inputs,
            device=None):
        super(ResizeLayer, self).__init__(name, 'resize', size=size, inputs=inputs, device=device)
        config_assert(len(self.inputs) == 1,
                      'ResizeLayer must have one and only one input')

@config_layer('blockexpand')
class BlockExpandLayer(LayerBase):
    def __init__(
            self,
            name,
            inputs,
            device=None):
        super(BlockExpandLayer, self).__init__(name, 'blockexpand', 0, inputs=inputs, device=device)
        for input_index in xrange(len(self.inputs)):
            input_layer = self.get_input_layer(input_index)
            parse_block_expand(self.inputs[input_index].block_expand,
                input_layer.name,
                self.config.inputs[input_index].block_expand_conf)
            block_expand_conf = self.config.inputs[input_index].block_expand_conf
            self.set_layer_size(block_expand_conf.block_x * block_expand_conf.block_y
                * block_expand_conf.channels)

@config_layer('maxout')
class MaxOutLayer(LayerBase):
    def __init__(
            self,
            name,
            inputs,
            **xargs):
        super(MaxOutLayer, self).__init__(name, 'maxout', 0, inputs=inputs, **xargs)
        input_layer = self.get_input_layer(0)
        parse_maxout(self.inputs[0].maxout,
                     input_layer.name,
                     self.config.inputs[0].maxout_conf)
        maxout_conf = self.config.inputs[0].maxout_conf
        self.set_layer_size(g_layer_map[input_layer.name].size / maxout_conf.groups)
            
# key: cost type
# value: cost class
g_cost_map = {}

# define a cost layer without any parameters
def define_cost(class_name, cost_type):
    def init(cls, name, inputs, device=None, coeff=1.):
        super(type(cls), cls).__init__(name, cost_type, 1, inputs, device=device, coeff=coeff)

    cls = type(class_name, (LayerBase,), dict(__init__=init))
    global g_cost_map
    g_cost_map[cost_type] = cls

define_cost('MultiClassCrossEntropy', 'multi-class-cross-entropy')
define_cost('RankingCost', 'rank-cost')
define_cost('AucValidation', 'auc-validation')
define_cost('PnpairValidation', 'pnpair-validation')
define_cost('SumOfSquaresCostLayer', 'square_error')
define_cost('MultiBinaryLabelCrossEntropy', 'multi_binary_label_cross_entropy')
define_cost('SoftBinaryClassCrossEntropy', 'soft_binary_class_cross_entropy')
define_cost('HuberTwoClass', 'huber')

@config_layer('hsigmoid')
class HierarchicalSigmoidLayer(LayerBase):
    def __init__(
            self,
            name,
            num_classes,
            inputs,
            device=None,
            bias=True):
        super(HierarchicalSigmoidLayer, self).__init__(
            name, 'hsigmoid', 1, inputs=inputs, device=device)
        config_assert(len(self.inputs) >= 2,
                      'HierarchicalSigmoidLayer must have at least 2 inputs')
        self.config.num_classes = num_classes
        for input_index in xrange(len(self.inputs) - 1):
            input_layer = self.get_input_layer(input_index)
            psize = (num_classes - 1) * input_layer.size
            dims = [num_classes - 1, input_layer.size]
            self.create_input_parameter(input_index, psize, dims)
        self.create_bias_parameter(bias, num_classes - 1)

'''
lambdaCost for lambdaRank LTR approach

Usage:
  Example: Layer(name = "cost", type = "lambda_cost", NDCG_num = 8,
             max_sort_size = -1, inputs = ["output", "score"])

  Input data: Samples of the same query should be loaded as a sequence,
          by ProtoDataProvider or PyDataProvider etc.. User should provide
          scores for each sample. The score slot should be the 2nd
          input of lambdaRank layer.

  NDCG_num = the size of NDCG, e.g., 5 for NDCG@5.
    Note: NDCG_num must be less than or equal to the minimum
          size of lists.

  max_sort_size = the size of partial sorting in calculating gradient.
    Note: If max_sort_size = -1, then for each list, the algorithm will
          sort the entire list to get gradient.
          In other cases, max_sort_size must be greater than or equal
          to NDCG_num.
          max_sort_size can be greater than the size of a list, in which
          case the algorithm will sort the entire list to get gradient.
'''
@config_layer('lambda_cost')
class LambdaCost(LayerBase):
    def __init__(
            self,
            name,
            inputs,
            NDCG_num = 5,
            max_sort_size = -1,
            device=None):
        super(LambdaCost, self).__init__(
            name, 'lambda_cost', 1, inputs=inputs, device=device)
        config_assert(len(self.inputs) == 2,
                      'lambdaCost must have 2 inputs')
        self.config.NDCG_num = NDCG_num
        if max_sort_size != -1:
          config_assert(NDCG_num <= max_sort_size,
                        'NDCG_num must be less than or equal to max_sort_size')
        self.config.max_sort_size = max_sort_size

@config_layer('nce')
class NCELayer(LayerBase):
    def __init__(
            self,
            name,
            num_classes,
            inputs,
            num_neg_samples=10,
            neg_sampling_dist=None,
            bias=True,
            **xargs):
        super(NCELayer, self).__init__(name, 'nce', 1, inputs=inputs, **xargs)
        config_assert(len(self.inputs) >= 2,
                      'NCELayer must have at least 2 inputs')
        self.config.num_classes = num_classes
        if neg_sampling_dist is not None:
            config_assert(len(neg_sampling_dist) == num_classes,
                          'len(neg_sampling_dist)(%s) is not same as num_classes (%s)'
                          % (len(neg_sampling_dist), num_classes))
            s = sum(neg_sampling_dist)
            config_assert(abs(s - 1) < 1e-5,
                          'The sum of neg_sampling_dist (%s) is not 1' % s)

            self.config.neg_sampling_dist.extend(neg_sampling_dist)

        self.config.num_neg_samples = num_neg_samples
        num_real_inputs = len(self.inputs) - 1
        input_layer =  self.get_input_layer(num_real_inputs)
        config_assert(input_layer.type == 'data',
                      'Expecting the last input layer of an nce layer to be '
                      'a data layer')

        if (num_real_inputs > 1 and input_layer.size == 1
            and self.get_input_layer(num_real_inputs - 1).type == 'data'):
            # This input layer is assumed to be a sample weight layer
            num_real_inputs -= 1

        for input_index in xrange(num_real_inputs):
            input_layer = self.get_input_layer(input_index)
            psize = num_classes * input_layer.size
            dims = [num_classes, input_layer.size]
            self.create_input_parameter(input_index, psize, dims)
        self.create_bias_parameter(bias, num_classes)


@config_layer('addto')
class AddToLayer(LayerBase):
    def __init__(
            self,
            name,
            inputs,
            bias=True,
            **xargs):
        super(AddToLayer, self).__init__(
            name, 'addto', 0, inputs=inputs, **xargs)
        config_assert(len(inputs) > 0,
                      'inputs cannot be empty for AddToLayer')
        for input_index in xrange(len(self.inputs)):
            input_layer = self.get_input_layer(input_index)
            self.set_layer_size(input_layer.size)
        self.create_bias_parameter(bias, self.config.size)

@config_layer('agent')
class AgentLayer(LayerBase):
    def __init__(
            self,
            name,
            size,
            device=None):
        super(AgentLayer, self).__init__(name, 'agent', size, inputs=[], device=device)

@config_layer('sequence_agent')
class SequenceAgentLayer(LayerBase):
    def __init__(
            self,
            name,
            size,
            device=None):
        super(SequenceAgentLayer, self).__init__(
            name, 'sequence_agent', size, inputs=[], device=device)

@config_layer('gather_agent')
class GatherAgentLayer(LayerBase):
    def __init__(
            self,
            name,
            size,
            device=None):
        super(GatherAgentLayer, self).__init__(
            name, 'gather_agent', size, inputs=[], device=device)

@config_layer('scatter_agent')
class ScatterAgentLayer(LayerBase):
    def __init__(
            self,
            name,
            size,
            device=None):
        super(ScatterAgentLayer, self).__init__(
            name, 'scatter_agent', size, inputs=[], device=device)

@config_layer('sequence_gather_agent')
class SequenceGatherAgentLayer(LayerBase):
    def __init__(
            self,
            name,
            size,
            device=None):
        super(SequenceGatherAgentLayer, self).__init__(
                name, 'sequence_gather_agent', size, inputs=[], device=device)

@config_layer('sequence_scatter_agent')
class SequenceScatterAgentLayer(LayerBase):
    def __init__(
            self,
            name,
            size,
            device=None):
        super(SequenceScatterAgentLayer, self).__init__(
                name, 'sequence_scatter_agent', size, inputs=[], device=device)

@config_layer('multiplex')
class MultiplexLayer(LayerBase):
    def __init__(
            self,
            name,
            inputs,
            size,
            device=None):
        super(MultiplexLayer, self).__init__(name, 'multiplex', size, inputs=inputs, device=device)
        config_assert(len(inputs) > 2,
          'MultiplexLayer should have more than 2 inputs.')
        for i in range(1, len(inputs)):
            config_assert(self.get_input_layer(i).size == size,
                          "All the input layers except the first one should"
                          "have the same size as the MultiplexLayer.")

@config_func
def Link(name,
        has_subseq=False,
        ):
    link_config = LinkConfig()
    link_config.link_name = name
    link_config.has_subseq = has_subseq
    return link_config

# memory for recurrent layer group.
# *name* and *size* are actual layer's name and size.
# will return name of the memory,
# use this name if you assign the memory as other layer's input
#
# boot frame of memory is zeroed by default,
# or initialize by boot layer output if *boot_layer* set,
# or initialize by trainable bias if *boot_bias* set,
# or initialize by a constant id if *boot_with_const_id* set
#
# Memory can be a sequence if *is_sequence* set, this type of memory
# can only be initailized by a *boot_layer* which is a sequence.
#
@config_func
def Memory(name,
           size,
           is_sequence=False,
           boot_layer=None,
           boot_bias=False,
           boot_bias_active_type="",
           boot_with_const_id=None,
           ):
    agent_name = name + "+delay1"
    if is_sequence:
        agent_layer = SequenceAgentLayer(agent_name, size)
    else:
        agent_layer = AgentLayer(agent_name, size)
    config_assert(g_current_submodel.is_recurrent_layer_group,
                      'Memory should be used in recurrent layer group only')
    memory = g_current_submodel.memories.add()
    memory.layer_name = MakeLayerNameInSubmodel(name)
    memory.link_name = MakeLayerNameInSubmodel(agent_name)
    memory.is_sequence = is_sequence
    options = sum((boot_layer is not None,
                   bool(boot_bias),
                   boot_with_const_id is not None))
    config_assert(options <= 1,
        'take one option at most from boot_layer, boot_bias, or boot_with_const_id')
    if boot_layer is not None:
        boot_layer = MakeLayerNameInParentSubmodel(boot_layer)
        config_assert(boot_layer in g_layer_map,
                      'boot_layer "%s" does not correspond to a layer name' % boot_layer)
        memory.boot_layer_name = boot_layer
    elif boot_bias:
        memory.boot_bias_parameter_name = agent_layer.create_bias_parameter(
            boot_bias, size, for_self = False)
        memory.boot_bias_active_type = boot_bias_active_type
    elif boot_with_const_id is not None:
        memory.boot_with_const_id = boot_with_const_id
    return agent_name

# Generator for recurrent layer group, to use it:
#  1. define a id layer as output of layer group
#  2. define a memory of this id layer, and assign a boot id(begin of sequence)
#  3. define a eos check layer and fill its name in generator's *eos_layer_name*
# Sequence generation will stop when eos check return 1 or *max_num_frames* reached.
# If *beam_size* is greater than one, generator will use beam search.
#   in beam search, if *num_results_per_sample* set, one sample sequence can output
#   multiple results each with a probility.
@config_func
def Generator(
        max_num_frames,
        eos_layer_name = "eos_check",
        num_results_per_sample = 1,
        beam_size = 1,
        log_prob = None,
        ):
    generator_config = GeneratorConfig()
    generator_config.max_num_frames = max_num_frames
    generator_config.eos_layer_name = eos_layer_name
    generator_config.num_results_per_sample = num_results_per_sample
    generator_config.beam_size = beam_size
    if log_prob is not None:
        generator_config.log_prob = log_prob
    return generator_config

@config_layer('expand')
class ExpandLayer(LayerBase):
   def __init__(
            self,
            name,
            inputs,
            trans_type='non-seq',
            device=None,
            bias=False):
       super(ExpandLayer, self).__init__(
           name, 'expand', 0, inputs=inputs, device=device)
       config_assert(len(self.inputs) == 2,
                     'ExpandLayer takes 2 and only 2 inputs')
       self.config.trans_type =  trans_type
       for input_index in xrange(len(self.inputs)):
           input_layer = self.get_input_layer(input_index)
       self.set_layer_size(self.get_input_layer(0).size)
       self.create_bias_parameter(bias, self.config.size)

@config_layer('featmap_expand')
class FeatMapExpandLayer(LayerBase):
   def __init__(
            self,
            name,
            inputs,
            device=None,
            num_filters=None,
            bias=False):
       super(FeatMapExpandLayer, self).__init__(
           name, 'featmap_expand', 0, inputs=inputs, device=device)
       config_assert(len(self.inputs) == 1,
                     'ExpandLayer takes 1 and only 1 inputs')
       if num_filters is not None:
            self.config.num_filters = num_filters
       else:
            logger.fatal("FeatMapExpandLayer must specify num_filters.")
       self.set_layer_size(self.get_input_layer(0).size * num_filters)


@config_layer('max')
class MaxLayer(LayerBase):
    def __init__(
            self,
            name,
            inputs,
            trans_type='non-seq',
            active_type='linear',
            device=None,
            bias=False,
            output_max_index=None):
        super(MaxLayer, self).__init__(name, 'max', 0, inputs=inputs, device=device)
        config_assert(len(self.inputs) == 1, 'MaxLayer must have 1 input')
        self.config.trans_type =  trans_type
        self.config.active_type =  active_type
        for input_index in xrange(len(self.inputs)):
            input_layer = self.get_input_layer(input_index)
            self.set_layer_size(input_layer.size)
        self.create_bias_parameter(bias, self.config.size)
        if output_max_index is not None:
            self.config.output_max_index = output_max_index


@config_layer('maxid')
class MaxIdLayer(LayerBase):
    def __init__(
            self,
            name,
            inputs,
            beam_size=None,
            device=None):
        super(MaxIdLayer, self).__init__(
            name, 'maxid', 0, inputs=inputs, device=device)
        config_assert(len(self.inputs) == 1, 'MaxIdLayer must have 1 input')
        for input_index in xrange(len(self.inputs)):
            input_layer = self.get_input_layer(input_index)
            self.set_layer_size(input_layer.size)

        if beam_size is None:
            global g_current_submodel
            if g_current_submodel.HasField("generator"):
                self.config.beam_size = g_current_submodel.generator.beam_size
        else:
            self.config.beam_size = beam_size


@config_layer('eos_id')
class EosIdLayer(LayerBase):
    def __init__(
            self,
            name,
            inputs,
            eos_id,
            device=None):
        super(EosIdLayer, self).__init__(
            name, 'eos_id', 0, inputs=inputs, device=device)
        config_assert(len(self.inputs) == 1, 'EosIdLayer must have 1 input')
        self.set_layer_size(2) # boolean output
        self.config.eos_id = eos_id

@config_layer('seqlastins')
class SequenceLastInstanceLayer(LayerBase):
    def __init__(
            self,
            name,
            inputs,
            active_type='linear',
            trans_type='non-seq',
            device=None,
            bias=False):
        super(SequenceLastInstanceLayer, self).__init__(name, 'seqlastins',
          0, inputs=inputs, device=device, active_type=active_type)
        config_assert(len(inputs) == 1, 'SequenceLastInstanceLayer must have 1 input')
        self.config.trans_type =  trans_type
        for input_index in xrange(len(self.inputs)):
            input_layer = self.get_input_layer(input_index)
            self.set_layer_size(input_layer.size)
        self.create_bias_parameter(bias, self.config.size)

@config_layer('seqfirstins')
class SequenceFirstInstanceLayer(SequenceLastInstanceLayer):
    def __init__(
            self,
            name,
            inputs,
            active_type='linear',
            trans_type='non-seq',
            device=None,
            bias=False,
            ):
        super(SequenceFirstInstanceLayer, self).__init__(name,
          inputs=inputs, active_type=active_type, device=device, bias=bias)
        self.config.trans_type =  trans_type
        self.config.select_first = True

@config_layer('seqconcat')
class SequenceConcatLayer(LayerBase):
    def __init__(
            self,
            name,
            inputs,
            active_type='linear',
            device=None,
            bias=False):
        super(SequenceConcatLayer, self).__init__(name, 'seqconcat',
          0, inputs=inputs, device=device, active_type=active_type)
        config_assert(len(inputs) == 2, 'SequenceConcatLayer must have 2 inputs')
        for input_index in xrange(len(self.inputs)):
            input_layer = self.get_input_layer(input_index)
            self.set_layer_size(input_layer.size)
        self.create_bias_parameter(bias, self.config.size)

@config_layer('seqreshape')
class SequenceReshapeLayer(LayerBase):
    def __init__(
            self,
            name,
            size,
            inputs,
            active_type='linear',
            device=None,
            bias=False):
        super(SequenceReshapeLayer, self).__init__(name, 'seqreshape',
          size, inputs=inputs, device=device, active_type=active_type)
        config_assert(len(inputs) == 1, 'SequenceReshapeLayer must have 1 inputs')
        self.set_layer_size(size)
        self.create_bias_parameter(bias, size)

@config_layer('subseq')
class SubSequenceLayer(LayerBase):
    def __init__(
            self,
            name,
            inputs,
            active_type='linear',
            device=None,
            bias=False):
        super(SubSequenceLayer, self).__init__(name, 'subseq',
          0, inputs=inputs, device=device, active_type=active_type)
        config_assert(len(inputs) == 3, 'SubSequenceLayer must have 3 inputs')
        input_layer0 = self.get_input_layer(0)
        size = input_layer0.size
        self.set_layer_size(size)
        self.create_bias_parameter(bias, size)

@config_layer('out_prod')
class OuterProdLayer(LayerBase):
    def __init__(
            self,
            name,
            inputs,
            device=None):
        super(OuterProdLayer, self).__init__(name, 'out_prod',
          0, inputs=inputs, device=device)
        config_assert(len(inputs) == 2, 'OuterProdLayer must have 2 inputs')
        input_layer0 = self.get_input_layer(0)
        input_layer1 = self.get_input_layer(1)
        self.set_layer_size(input_layer0.size * input_layer1.size)

@config_layer('power')
class PowerLayer(LayerBase):
    def __init__(
            self,
            name,
            inputs,
            device=None):
        super(PowerLayer, self).__init__(name, 'power',
          0, inputs=inputs, device=device)
        config_assert(len(inputs) == 2, 'PowerLayer must have 2 inputs')
        input_layer1 = self.get_input_layer(1)
        self.set_layer_size(input_layer1.size)
        input_layer0 = self.get_input_layer(0)
        config_assert(1==input_layer0.size,
          'The left input is the exponent and should be of size 1')

@config_layer('slope_intercept')
class SlopeInterceptLayer(LayerBase):
    def __init__(
            self,
            name,
            inputs,
            slope=1.0,
            intercept=0.0,
            device=None):
        super(SlopeInterceptLayer, self).__init__(name, 'slope_intercept',
          0, inputs=inputs, device=device)
        self.config.slope = slope
        self.config.intercept = intercept
        config_assert(len(inputs) == 1, 'SlopeInterceptLayer must have 1 input')
        input_layer0 = self.get_input_layer(0)
        self.set_layer_size(input_layer0.size)

@config_layer('scaling')
class ScalingLayer(LayerBase):
    def __init__(
            self,
            name,
            inputs,
            device=None):
        super(ScalingLayer, self).__init__(name, 'scaling',
          0, inputs=inputs, device=device)
        config_assert(len(inputs) == 2, 'ScalingLayer must have 2 inputs')
        input_layer1 = self.get_input_layer(1)
        self.set_layer_size(input_layer1.size)
        input_layer0 = self.get_input_layer(0)
        config_assert(1==input_layer0.size,
          'The left input should be of size 1')

@config_layer('conv_shift')
class ConvShiftLayer(LayerBase):
    def __init__(
            self,
            name,
            inputs,
            device=None):
        super(ConvShiftLayer, self).__init__(name, 'conv_shift',
          0, inputs=inputs, device=device)
        config_assert(len(inputs) == 2, 'ConvShiftLayer must have 2 inputs')
        input_layer0 = self.get_input_layer(0)
        self.set_layer_size(input_layer0.size)

@config_layer('convex_comb')
class ConvexCombinationLayer(LayerBase):
    def __init__(
            self,
            name,
            size,
            inputs,
            device=None):
        super(ConvexCombinationLayer, self).__init__(
           name, 'convex_comb', size, inputs=inputs, device=device)
        config_assert(len(self.inputs) == 2,
          'ConvexCombinationLayer must have 2 inputs')
        config_assert(
            size * self.get_input_layer(0).size == self.get_input_layer(1).size,
            'Wrong input size for ConvexCombinationLayer')
        self.set_layer_size(size)

@config_layer('interpolation')
class InterpolationLayer(LayerBase):
    def __init__(
            self,
            name,
            inputs,
            device=None):
        super(InterpolationLayer, self).__init__(
            name, 'interpolation', 0, inputs=inputs, device=device)
        config_assert(len(self.inputs) == 3,
            'InterpolationLayer must have 3 inputs')
        input_layer0 = self.get_input_layer(0)
        input_layer1 = self.get_input_layer(1)
        input_layer2 = self.get_input_layer(2)
        self.set_layer_size(input_layer1.size)
        config_assert(input_layer0.size == 1, 'weight should be of size 1')
        config_assert(input_layer1.size == input_layer2.size,
                      'the two vector inputs should be of the same size')

@config_layer('bilinear_interp')
class BilinearInterpLayer(LayerBase):
    def __init__(
            self,
            name,
            inputs,
            **xargs):
        super(BilinearInterpLayer, self).__init__(
            name, 'bilinear_interp', 0, inputs=inputs, **xargs)
        input_layer = self.get_input_layer(0)
        parse_bilinear(self.inputs[0].bilinear_interp,
                       input_layer.name,
                       self.config.inputs[0].bilinear_interp_conf);
        conf = self.inputs[0].bilinear_interp
        self.set_layer_size(conf.out_size_x * conf.out_size_y *  conf.num_channels)

@config_layer('sum_to_one_norm')
class SumToOneNormLayer(LayerBase):
    def __init__(
            self,
            name,
            inputs,
            device=None):
        super(SumToOneNormLayer, self).__init__(
           name, 'sum_to_one_norm', 0, inputs=inputs, device=device)
        config_assert(len(self.inputs) == 1,
          'SumToOneNormLayer must have 1 input')
        input_layer0 = self.get_input_layer(0)
        self.set_layer_size(input_layer0.size)

@config_layer('cos_vm')
class CosSimVecMatLayer(LayerBase):
    def __init__(
            self,
            name,
            size,
            inputs,
            cos_scale=1.0,
            device=None):
        super(CosSimVecMatLayer, self).__init__(
          name, 'cos_vm', size, inputs=inputs, device=device)
        self.config.cos_scale = cos_scale
        config_assert(len(self.inputs) == 2,
          'CosSimVecMatLayer must have 2 inputs')
        config_assert(
            size * self.get_input_layer(0).size == self.get_input_layer(1).size,
            'Wrong input size for CosSimVecMatLayer')

@config_layer('sampling_id')
class SamplingIdLayer(LayerBase):
    def __init__(
            self,
            name,
            inputs,
            device=None):
        super(SamplingIdLayer, self).__init__(
            name, 'sampling_id', 0, inputs=inputs, device=device)
        config_assert(len(self.inputs) == 1, 'SamplingIdLayer must have 1 input')
        for input_index in xrange(len(self.inputs)):
            input_layer = self.get_input_layer(input_index)
            self.set_layer_size(input_layer.size)


# AverageLayer: "average" for each sample within a sequence.
# average_stratrgy: set to one of the following:
# 'average': plain average.
# 'sum': sum each sample instead of average (which is divide by sample_num).
# 'squarerootn': sum each sample, but divide by sqrt(sample_num).
@config_layer('average')
class AverageLayer(LayerBase):
    def __init__(
            self,
            name,
            inputs,
            average_strategy='average',
            trans_type='non-seq',
            active_type='linear',
            device=None,
            bias=False):
        super(AverageLayer, self).__init__(name, 'average', 0, inputs=inputs,
            device=device, active_type=active_type)
        self.config.average_strategy = average_strategy
        self.config.trans_type =  trans_type
        config_assert(len(inputs) == 1, 'AverageLayer must have 1 input')
        for input_index in xrange(len(self.inputs)):
            input_layer = self.get_input_layer(input_index)
            self.set_layer_size(input_layer.size)
        self.create_bias_parameter(bias, self.config.size)

@config_layer('cos')
class CosSimLayer(LayerBase):
    def __init__(
            self,
            name,
            inputs,
            cos_scale=5,
            device=None):
        super(CosSimLayer, self).__init__(
            name, 'cos', 1, inputs=inputs, device=device)
        config_assert(len(self.inputs) == 2, 'CosSimLayer must have 2 inputs')
        config_assert(
            self.get_input_layer(0).size == self.get_input_layer(1).size,
            'inputs of CosSimLayer must have same dim')
        self.config.cos_scale = cos_scale


@config_layer('tensor')
class TensorLayer(LayerBase):
    def __init__(
            self,
            name,
            size,
            inputs,
            device=None,
            bias=True,
            **xargs):
        super(TensorLayer, self).__init__(name, 'tensor', size, inputs=inputs, device=device, **xargs)
        config_assert(len(self.inputs) == 2, 'TensorLayer must have 2 inputs')
        config_assert(size > 0, 'size must be positive')
        config_assert(inputs[1].parameter_name == None, 'second parameter should be None.')
        input_layer0 = self.get_input_layer(0)
        input_layer1 = self.get_input_layer(1)
        psize = size * input_layer0.size * input_layer1.size
        dims = [input_layer0.size, input_layer1.size, size]
        self.create_input_parameter(0, psize, dims)
        self.create_bias_parameter(bias, size)


@config_layer('mixed')
class MixedLayer(LayerBase):
    def __init__(
            self,
            name,
            inputs,
            size=0,
            bias=True,
            error_clipping_threshold=None,
            **xargs):
        config_assert(inputs, 'inputs cannot be empty')
        super(MixedLayer, self).__init__(
            name, 'mixed', size, inputs=inputs, **xargs)
        operator_input_index = []
        for operator in self.operators:
            operator_conf = operator.operator_conf
            for i in xrange(1, len(operator.input_layer_names)):
                input_index = len(self.config.inputs)
                operator_conf.input_indices.append(input_index)
                input_config = Input(operator.input_layer_names[i])
                self.inputs.append(input_config)
                layer_input = self.config.inputs.add()
                layer_input.input_layer_name = input_config.input_layer_name
            for input_index in operator_conf.input_indices:
                input_layer = self.get_input_layer(input_index)
                operator_conf.input_sizes.append(input_layer.size)
                operator_input_index.append(input_index)
            if self.config.size == 0:
                size = operator.calc_output_size(operator_conf.input_sizes)
                if size != 0:
                    self.set_layer_size(size)
            else:
                sz = operator.calc_output_size(operator_conf.input_sizes)
                if sz != 0:
                    config_assert(sz == self.config.size,
                                  "different inputs have different size: %s vs. %s" %
                                  (sz, self.config.size))
        for input_index in xrange(len(self.inputs)):
            input_layer = self.get_input_layer(input_index)
            input = self.inputs[input_index]
            if input_index not in operator_input_index:
                config_assert(isinstance(input, Projection), "input should be projection or operation")
            if self.config.size == 0 and isinstance(input, Projection):
                size = input.calc_output_size(input_layer)
                if size != 0:
                    self.set_layer_size(size)
            elif isinstance(input, Projection):
            	sz = input.calc_output_size(input_layer)
            	if sz != 0:
            		config_assert(sz == self.config.size,
            		"different inputs have different size: %s vs. %s" %
            		(sz, self.config.size))
        config_assert(size != 0, "size is not set")

        for input_index in xrange(len(self.inputs)):
            input = self.inputs[input_index]
            if isinstance(input, Projection):
                input_layer = self.get_input_layer(input_index)
                input.proj_conf.input_size = input_layer.size
                input.proj_conf.output_size = size

                input_config = self.config.inputs[input_index]
                input_config.proj_conf.CopyFrom(input.proj_conf)
                input_config.proj_conf.name = gen_parameter_name(name, input_index)
                psize = input.calc_parameter_size(input_layer.size, size)
                dims = input.calc_parameter_dims(input_layer.size, size)
                self.create_input_parameter(input_index, psize, dims)

        for operator in self.operators:
            operator_conf = operator.operator_conf
            operator_conf.output_size = self.config.size
            operator.check_dims()
            record_operator_conf = self.config.operator_confs.add()
            record_operator_conf.CopyFrom(operator_conf)

        psize = self.config.size
        if isinstance(self.inputs[0], ConvProjection):
            self.config.shared_biases = True
            psize = 0
            for input in self.inputs:
                psize += input.calc_bias_size()

        if bias:
            self.config.bias_size = psize
            self.create_bias_parameter(bias, psize)

        if error_clipping_threshold is not None:
            self.config.error_clipping_threshold = error_clipping_threshold

# like MixedLayer, but no bias parameter
@config_func
def ExpressionLayer(name,
            inputs,
            **xargs):
    MixedLayer(name, inputs, bias=False, **xargs)

@config_layer('concat')
class ConcatenateLayer(LayerBase):
    def __init__(
            self,
            name,
            inputs,
            bias=False,
            **xargs):
        config_assert(inputs, 'inputs cannot be empty')
        config_assert(not bias, 'ConcatenateLayer cannot support bias.')
        super(ConcatenateLayer, self).__init__(
            name, 'concat', 0, inputs=inputs, **xargs)
        size = 0
        for input_index in xrange(len(self.inputs)):
            input_layer = self.get_input_layer(input_index)
            input = self.inputs[input_index]
            if self.config.size ==  0:
                size += input_layer.size

        self.set_layer_size(size)

# like concat layer, but each input layer was processed by a Projection.
@config_layer('concat2')
class ConcatenateLayer2(LayerBase):
    def __init__(
            self,
            name,
            inputs,
            bias=False,
            **xargs):
        config_assert(inputs, 'inputs cannot be empty')
        super(ConcatenateLayer2, self).__init__(
            name, 'concat2', 0, inputs=inputs, **xargs)

        if isinstance(self.inputs[0], ConvProjection):
          for input_index in xrange(len(self.inputs) - 1):
              input = self.inputs[input_index + 1]
              config_assert(isinstance(input, ConvProjection),
                  "The first input of ConcatenateLayer2 is ConvProjection, "
                  "the other inputs should also be ConvProjection.")

        size = 0
        for input_index in xrange(len(self.inputs)):
            input_layer = self.get_input_layer(input_index)
            input = self.inputs[input_index]
            output_size = input.calc_output_size(input_layer)
            config_assert(output_size != 0, "proj output size is not set")
            size += output_size

        self.set_layer_size(size)

        for input_index in xrange(len(self.inputs)):
            input_layer = self.get_input_layer(input_index)
            input = self.inputs[input_index]
            input.proj_conf.input_size = input_layer.size
            input.proj_conf.output_size = input.calc_output_size(input_layer)

            input_config = self.config.inputs[input_index]
            input_config.proj_conf.CopyFrom(input.proj_conf)
            input_config.proj_conf.name = gen_parameter_name(name, input_index)
            psize = input.calc_parameter_size(input.proj_conf.input_size,
              input.proj_conf.output_size)
            dims = input.calc_parameter_dims(input.proj_conf.input_size,
              input.proj_conf.output_size)
            self.create_input_parameter(input_index, psize, dims)

        psize = self.config.size
        if isinstance(self.inputs[0], ConvProjection):
            self.config.shared_biases = True
            psize = 0
            for input in self.inputs:
                psize += input.calc_bias_size()

        if bias:
            self.config.bias_size = psize
            self.create_bias_parameter(bias, psize)

@config_layer('recurrent')
class RecurrentLayer(LayerBase):
    def __init__(
            self,
            name,
            inputs,
            reversed=False,
            bias=True,
            **xargs):
        super(RecurrentLayer, self).__init__(name, 'recurrent', 0, inputs, **xargs)
        config_assert(len(self.inputs) == 1, 'RecurrentLayer must have 1 input')
        input_layer = self.get_input_layer(0)
        size = input_layer.size
        self.set_layer_size(size)
        self.config.reversed = reversed
        dims = [size, size]
        self.create_input_parameter(0, size * size, dims)
        self.create_bias_parameter(bias, self.config.size)

@config_layer('lstmemory')
class LstmLayer(LayerBase):
    def __init__(
            self,
            name,
            inputs,
            reversed=False,
            active_gate_type="sigmoid",
            active_state_type="sigmoid",
            bias=True,
            **xargs):
        super(LstmLayer, self).__init__(name, 'lstmemory', 0, inputs, **xargs)
        config_assert(len(self.inputs) == 1, 'LstmLayer must have 1 input')
        input_layer = self.get_input_layer(0)
        #check input_layer.size is divided by 4
        config_assert(input_layer.size % 4 == 0, "size % 4 should be 0!")
        size = input_layer.size / 4
        self.set_layer_size(size)
        self.config.reversed = reversed
        self.config.active_gate_type  = active_gate_type
        self.config.active_state_type = active_state_type
        self.create_input_parameter(0, size * size * 4, [size, size, 4])
        #bias includes 3 kinds of peephole, 4 + 3 = 7
        self.create_bias_parameter(bias, size * 7)

@config_layer('lstm_step')
class LstmStepLayer(LayerBase):
    def __init__(
            self,
            name,
            size,
            inputs,
            active_gate_type="sigmoid",
            active_state_type="sigmoid",
            bias=True,
            **xargs):
        super(LstmStepLayer, self).__init__(name, 'lstm_step',
          size, inputs, **xargs)
        config_assert(len(inputs) == 2, 'LstmStepLayer must have 2 inputs')
        input_layer0 = self.get_input_layer(0)
        input_layer1 = self.get_input_layer(1)
        config_assert(input_layer0.size == 4 * size, 'input_layer0.size != 4 * layer.size')
        config_assert(input_layer1.size == size, 'input_layer1.size != layer.size')
        self.config.active_gate_type  = active_gate_type
        self.config.active_state_type = active_state_type
        self.create_bias_parameter(bias, size * 3)

# get the specific output from the input layer.
@config_layer('get_output')
class GetOutputLayer(LayerBase):
    def __init__(
            self,
            name,
            size,
            inputs):
        super(GetOutputLayer, self).__init__(name, 'get_output' , size, inputs)
        config_assert(len(self.inputs) == 1, 'GetOutputLayer must have 1 inputs')
        inputs = self.inputs[0]
        config_assert(inputs.input_layer_argument,
                      'input_layer_argument cannot be empty')

@config_layer('mdlstmemory')
class MDLstmLayer(LayerBase):
    def __init__(
            self,
            name,
            inputs,
            directions=True,
            active_gate_type="sigmoid",
            active_state_type="sigmoid",
            bias=True,
            **xargs):
        super(MDLstmLayer, self).__init__(name, 'mdlstmemory', 0, inputs, **xargs)
        config_assert(len(self.inputs) == 1, 'MDLstmLayer must have 1 input')
        input_layer = self.get_input_layer(0)
        dim_num = len(directions)
        #check input_layer.size is divided by (3+dim_num)
        config_assert(input_layer.size % (3+dim_num) == 0, "size % (dim_num) should be 0!")
        size = input_layer.size / (3+dim_num)
        self.set_layer_size(size)
        self.config.active_gate_type  = active_gate_type
        self.config.active_state_type = active_state_type
        for i in xrange(len(directions)):
            self.config.directions.append(int(directions[i]))
        self.create_input_parameter(0, size * size * (3+dim_num), [size, size, 3+dim_num])
        #bias includes 3 kinds of peephole, 3+dim_num+2+dim_num
        self.create_bias_parameter(bias, size * (5+2*dim_num))

@config_layer('gated_recurrent')
class GatedRecurrentLayer(LayerBase):
    def __init__(
            self,
            name,
            inputs,
            reversed=False,
            active_gate_type="sigmoid",
            bias=True,
            **xargs):
        super(GatedRecurrentLayer, self).__init__(name, 'gated_recurrent', 0, inputs, **xargs)
        config_assert(len(self.inputs) == 1, 'GatedRecurrentLayer must have 1 input')
        input_layer = self.get_input_layer(0)
        #check input_layer.size is divided by 3
        config_assert(input_layer.size % 3 == 0, "size % 3 should be 0!")
        size = input_layer.size / 3
        self.set_layer_size(size)
        self.config.reversed = reversed
        self.config.active_gate_type  = active_gate_type
        self.create_input_parameter(0, size * size * 3, [size, size * 3])
        self.create_bias_parameter(bias, size * 3)

@config_layer('gru_step')
class GruStepLayer(LayerBase):
    def __init__(
            self,
            name,
            size,
            inputs,
            active_gate_type="sigmoid",
            bias=True,
            **xargs):
        super(GruStepLayer, self).__init__(name, 'gru_step', size, inputs, **xargs)
        config_assert(len(self.inputs) == 2, 'GruStepLayer must have 2 input')
        input_layer0 = self.get_input_layer(0)
        input_layer1 = self.get_input_layer(1)
        config_assert(input_layer0.size == 3 * size, 'input_layer0.size != 3 * layer.size')
        config_assert(input_layer1.size == size, 'input_layer1.size != layer.size')
        self.config.active_gate_type  = active_gate_type
        self.create_input_parameter(0, size * size * 3, [size, size * 3])
        self.create_bias_parameter(bias, size * 3)

'''
 A layer for calculating the cost of sequential conditional random field model.
 Example: CRFLayer(name="crf_cost", size=label_num,
                   inputs=["output", "label", "weight"])
          where "weight" is optional, one weight for each sequence
 @param coeff: weight of the layer
'''
@config_layer('crf')
class CRFLayer(LayerBase):
    def __init__(
            self,
            name,
            size,
            inputs,
            coeff=1.0,
            device=None):
        super(CRFLayer, self).__init__(name, 'crf', size, inputs, device=device)
        config_assert(2 <= len(self.inputs) <= 3, 'CRFLayer must have 2 or 3 inputs')
        self.create_input_parameter(0, size * (size + 2), [size, size + 2])
        self.config.coeff = coeff

'''
 A layer for calculating the decoding sequence of sequential conditional
 random field model.
 The decoding sequence is stored in output_.ids
 If a second input is provided, it is treated as the ground-truth label, and
 this layer will also calculate error, output_.value[i] is 1 for incorrect
 decoding or 0 for correct decoding
'''
@config_layer('crf_decoding')
class CRFDecodingLayer(LayerBase):
    def __init__(
            self,
            name,
            size,
            inputs,
            device=None):
        super(CRFDecodingLayer, self).__init__(
            name, 'crf_decoding', size, inputs, device=device)
        config_assert(
            len(self.inputs) <= 2,
            'CRFDecodingLayer cannot have more than 2 inputs')
        self.create_input_parameter(0, size * (size + 2), [size, size + 2])

@config_layer('ctc')
class CTCLayer(LayerBase):
    def __init__(
            self,
            name,
            size,
            inputs,
            norm_by_times = False,
            device=None):
        super(CTCLayer, self).__init__(name, 'ctc', size, inputs, device=device)
        self.config.norm_by_times = norm_by_times
        config_assert(len(self.inputs) == 2, 'CTCLayer must have 2 inputs')

@config_layer('recurrent_layer_group')
class RecurrentLayerGroup(LayerBase):
    def __init__(
            self,
            name,
            device=None):
        super(RecurrentLayerGroup, self).__init__(
            name, 'recurrent_layer_group', 0, inputs=[], device=device)


# Deprecated, use a new layer specific class instead
@config_func
def Layer(
        name,
        type,
        **xargs):
    layers = {}
    layers.update(g_cost_map)
    layers.update(g_layer_type_map)
    layer_func = layers.get(type)
    config_assert(layer_func,
                  "layer type '%s' not supported." % type)
    layer_func(name, **xargs)

@config_func
def ParameterHook(
    type,
    **kwargs):
    if type == 'pruning':
        mask_filename = kwargs.get('mask_filename', None)
        assert mask_filename is not None
        hook = ParameterUpdaterHookConfig()
        hook.type = type
        hook.purning_mask_filename = mask_filename
        return hook
    else:
        return None


@config_func
def Parameter(
        name,
        size,
        device,
        dims,
        learning_rate=None,
        momentum=None,
        decay_rate=None,
        decay_rate_l1=None,
        initial_mean=None,
        initial_std=None,
        initial_strategy=None,
        initial_smart=None,
        num_batches_regularization=None,
        sparse_remote_update=None,
        sparse_update=None,
        gradient_clipping_threshold=None,
        sparse=None,
        format=None,
        need_compact=None,
        is_static=None,
        is_shared=None,
        update_hooks=None
        ):

    config_assert(name not in g_parameter_map,
                  'Duplicated parameter name: ' + name)

    para = g_config.model_config.parameters.add()
    para.name = name
    para.size = size
    if device is not None:
        para.device = int(device)
    para.dims.extend(dims)

    if learning_rate is not None:
        para.learning_rate = float(learning_rate)

    momentum = default(momentum, g_default_momentum)
    if momentum is not None:
        para.momentum = float(momentum)

    config_assert(not momentum or not decay_rate_l1,
                  "momentum and decay_rate_l1 cannot both be non-zero")

    decay_rate = default(decay_rate, g_default_decay_rate)
    if decay_rate is not None:
        para.decay_rate = decay_rate

    if decay_rate_l1 is not None:
        para.decay_rate_l1 = decay_rate_l1
    para.initial_std = default(initial_std, g_default_initial_std)
    para.initial_mean = default(initial_mean, g_default_initial_mean)

    num_batches_regularization = default(
        num_batches_regularization, g_default_num_batches_regularization)
    if num_batches_regularization is not None:
        para.num_batches_regularization = int(num_batches_regularization)

    if sparse_remote_update is not None:
        para.sparse_remote_update = sparse_remote_update
        if sparse_remote_update:
            g_config.opt_config.use_sparse_remote_updater = True
    if sparse_update is not None:
        para.sparse_update = sparse_update
    gradient_clipping_threshold = default(
        gradient_clipping_threshold, g_default_gradient_clipping_threshold)
    if gradient_clipping_threshold is not None:
        para.gradient_clipping_threshold = gradient_clipping_threshold
    para.initial_strategy = default(initial_strategy, g_default_initial_strategy)
    para.initial_smart = default(initial_smart, g_default_initial_smart)
    if para.initial_smart:
        para.initial_mean = 0.
        if len(para.dims) != 0:
            para.initial_std = 1. / math.sqrt(para.dims[0])
        else:
            print("Use initial_smart, but dims not set. Initial_smart may not be used in this layer")
            traceback.print_exc()
            para.initial_std = 1. / math.sqrt(para.size)
    if g_default_compact_func is not None:
        sparse, format, need_compact = g_default_compact_func(para.name)

    if sparse is not None:
        para.is_sparse = sparse
    if format is not None:
        para.format = format
    if need_compact is not None:
        para.need_compact = need_compact
    if is_static is not None:
        para.is_static = is_static
    config_assert(not para.sparse_remote_update or not para.is_static,
                  "sparse_remote_update and is_static cannot both be true")
    if is_shared is not None:
        para.is_shared = is_shared

    update_hooks = default(update_hooks, g_default_update_hooks)

    if update_hooks is not None:
        if hasattr(update_hooks, '__call__'):
            update_hooks = update_hooks(para.name)

        if isinstance(update_hooks, list):
            for hook in update_hooks:
                para.update_hooks.extend([hook])
        else:
            para.update_hooks.extend(update_hooks)

    g_parameter_map[name] = para


@config_func
def default_initial_std(val):
    global g_default_initial_std
    g_default_initial_std = val

@config_func
def default_initial_mean(val):
    global g_default_initial_mean
    g_default_initial_mean = val

@config_func
def default_initial_strategy(val):
    global g_default_initial_strategy
    g_default_initial_strategy = val

@config_func
def default_initial_smart(val):
    global g_default_initial_smart
    g_default_initial_smart = val

@config_func
def default_momentum(val):
    global g_default_momentum
    g_default_momentum = val

@config_func
def default_decay_rate(val):
    global g_default_decay_rate
    g_default_decay_rate = val

@config_func
def default_num_batches_regularization(val):
    global g_default_num_batches_regularization
    g_default_num_batches_regularization = val

@config_func
def default_gradient_clipping_threshold(val):
    global g_default_gradient_clipping_threshold
    g_default_gradient_clipping_threshold = val

@config_func
def default_device(val):
    global g_default_device
    g_default_device = val

@config_func
def default_update_hooks(val):
    global g_default_update_hooks
    g_default_update_hooks = val

@config_func
def default_compact_func(val):
    global g_default_compact_func
    g_default_compact_func = val

def make_importer(config_dir, config_args):
    def Import(config_file, local_args={}):
        if not config_file.startswith('/'):
            config_file = config_dir + '/' + config_file
            g_config.config_files.append(config_file)
        execfile(config_file, make_config_environment(config_file, config_args), local_args)
    return Import

settings = dict(
    batch_size=None,
    mini_batch_size=None,
    algorithm='async_sgd',
    async_lagged_grad_discard_ratio=1.5,
    learning_method='momentum',
    num_batches_per_send_parameter=None,
    num_batches_per_get_parameter=None,
    center_parameter_update_method=None,
    learning_rate=1.,
    learning_rate_decay_a=0.,
    learning_rate_decay_b=0.,
    learning_rate_schedule='poly',
    learning_rate_args='',
    l1weight=0.1,
    l2weight=0.,
    l2weight_zero_iter=0,
    c1=0.0001,
    backoff=0.5,
    owlqn_steps=10,
    max_backoff=5,
    average_window=0,
    do_average_in_cpu=False,
    max_average_window=None,
    ada_epsilon=1e-6,
    ada_rou=0.95,
    delta_add_rate=1.0,
    shrink_parameter_value=0,
    adam_beta1 = 0.9,
    adam_beta2 = 0.999,
    adam_epsilon = 1e-8,
)

settings_deprecated = dict(
    usage_ratio=1.,
)

trainer_settings = dict(
    save_dir="./output/model",
    init_model_path=None,
    start_pass=0,
)

@config_func
def Settings(**args):
    for k, v in args.iteritems():
        if k == "usage_ratio":
            logger.warning("Deprecated: define usage_ratio in DataConfig instead")
            if g_config.HasField("data_config"):
                g_config.data_config.__setattr__(k, v)
            settings_deprecated[k] = v
            continue
        elif k in settings:
            settings[k] = v
        elif k in trainer_settings:
            trainer_settings[k] = v
        else:
            logger.fatal('Unkown setting: %s' % k)

@config_func
def cluster_config(**args):
    pass

@config_func
def EnableSubmodelSuffix(flag=True):
    """
    If enabled, the layer and evaluator names in submodel will be automatically
    appended with @submodel_name
    """
    global g_add_submodel_suffix
    g_add_submodel_suffix = flag

def make_config_environment(config_file, config_args):
    def make_setter(k):
        def setter(v):
            logger.fatal("Obsolete: use Settings(%s=%s, ...) instead" % (k, v))
        return setter

    funcs = {}
    funcs.update(g_config_funcs)

    for k in settings.iterkeys():
        funcs[k] = make_setter(k)
    for k in settings_deprecated.iterkeys():
        funcs[k] = make_setter(k)
    config_dir = os.path.dirname(config_file)
    if not config_dir:
        config_dir = '.'

    funcs.update(
        Import=make_importer(config_dir, config_args),
        get_config_arg=make_get_config_arg(config_args),
    )

    funcs.update(g_extended_config_funcs)

    return funcs

def make_get_config_arg(config_args):
    def get_config_arg(name, type, default=None):
        if type == bool:
            s = config_args.get(name)
            if not s:
                return default
            if s == 'True' or s == '1' or s == 'true':
                return True
            if s == 'False' or s == '0' or s == 'false':
                return False
            raise ValueError('Value of config_arg %s is not boolean' % name)
        else:
            return type(config_args.get(name, default))

    return get_config_arg

def importlib(name):
    __import__(name)
    return sys.modules[name]


def find_caller():
    stack = traceback.extract_stack()
    for s in stack[-4::-1]:
        if not s[0].endswith('config_parser.py'):
            return s[0], s[1], s[2]
    return "(unknown file)", 0, "(unknown function)"

def my_fatal(s):
    logger.critical(s)
    raise Exception()

def parse_config(config_file, config_arg_str):
    '''
    @param config_arg_str: a string of the form var1=val1,var2=val2. It will be
    passed to config script as a dictionary CONFIG_ARGS
    '''
    init_config_environment()

    config_args = {}

    logger.findCaller = find_caller
    logger.fatal = my_fatal

    g_config.model_config.type = "nn"
    if config_arg_str:
        config_args = dict([f.split('=') for f in config_arg_str.split(',')])

    global g_command_config_args
    g_command_config_args.update(config_args)

    extension_module_name = config_args.get('extension_module_name')
    if extension_module_name:
        global g_extended_config_funcs
        extension_module = importlib(extension_module_name)
        g_extended_config_funcs = extension_module.get_config_funcs(g_config)

    g_config.model_config.type = 'nn'

    global g_current_submodel, g_root_submodel
    g_root_submodel = g_config.model_config.sub_models.add()
    g_root_submodel.name = 'root'
    g_root_submodel.is_recurrent_layer_group = False
    g_current_submodel = g_root_submodel

    execfile(config_file, make_config_environment(config_file, config_args))
    for k, v in settings.iteritems():
        if v is None:
            continue
        g_config.opt_config.__setattr__(k, v);

    for k, v in trainer_settings.iteritems():
        if v is None:
            continue
        g_config.__setattr__(k, v)

    for name in g_config.model_config.input_layer_names:
        assert name in g_layer_map, \
            'input name "%s" does not correspond to a layer name' % name
        assert (g_layer_map[name].type == "data" or g_layer_map[name].type == "data_trim"), \
            'The type of input layer "%s" is not "data"' % name
    for name in g_config.model_config.output_layer_names:
        assert name in g_layer_map, \
            'input name "%s" does not correspond to a layer name' % name
    return g_config


def parse_config_and_serialize(config_file, config_arg_str):
    try:
        config = parse_config(config_file, config_arg_str)
        #logger.info(config)
        return config.SerializeToString()
    except:
        traceback.print_exc()
        raise

if __name__ == '__main__':
    try:
        config = parse_config(sys.argv[1], '')
        config.SerializeToString()
        __real_print__(str(config))
    except:
        traceback.print_exc()
        raise<|MERGE_RESOLUTION|>--- conflicted
+++ resolved
@@ -1017,12 +1017,11 @@
                        " Data definition")
         g_config.test_data_config.async_load_data = async_load_data
 
-<<<<<<< HEAD
 def parse_bilinear(bilinear, input_layer_name, bilinear_conf):
     bilinear_conf.out_size_x = bilinear.out_size_x;
     bilinear_conf.out_size_y = bilinear.out_size_y;
     bilinear_conf.num_channels = bilinear.num_channels;
-=======
+
 '''
 caffe_mode: compute the output size using floor instead of ceil,
             which is consistent of caffe and CuDNN's convention.
@@ -1033,7 +1032,6 @@
         return 1 + int(math.floor(output))
     else:
         return 1 + int(math.ceil(output))
->>>>>>> e802471c
 
 def parse_pool(pool, input_layer_name, pool_conf):
     pool_conf.pool_type = pool.pool_type
