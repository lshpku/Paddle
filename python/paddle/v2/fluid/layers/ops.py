--- conflicted
+++ resolved
@@ -49,10 +49,6 @@
     'mul',
     'reshape',
     'scale',
-<<<<<<< HEAD
-    'transpose',
-=======
->>>>>>> 9b1a17a8
     'sigmoid_cross_entropy_with_logits',
     'elementwise_add',
     'elementwise_div',
