--- conflicted
+++ resolved
@@ -47,7 +47,7 @@
                         raise ValueError(
                             "The test op must set self.outputs dict.")
                     if out_name not in self.outputs:
-                        raise ValueError("The %s is not self.outputs dict." %
+                        raise ValueError("The %s is not in self.outputs dict." %
                                          (out_name))
                     kwargs[out_name] = out_name
                     scope.new_var(out_name).get_tensor()
@@ -65,16 +65,8 @@
 
                 for out_name in func.all_output_args:
                     actual = numpy.array(scope.find_var(out_name).get_tensor())
-<<<<<<< HEAD
                     expect = self.outputs[out_name]
-                    # TODO(qijun) The default decimal is 7, but numpy.dot and eigen.mul
-                    # has some diff, and could not pass unittest. So I set decimal 3 here.
-                    # And I will check this in future.
-                    numpy.testing.assert_almost_equal(actual, expect, decimal=3)
-=======
-                    expect = getattr(self, out_name)
                     numpy.isclose(actual, expect)
->>>>>>> fd64369f
 
         obj.test_all = test_all
         return obj