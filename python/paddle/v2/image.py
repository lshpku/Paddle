#   Copyright (c) 2018 PaddlePaddle Authors. All Rights Reserve.
#
# Licensed under the Apache License, Version 2.0 (the "License");
# you may not use this file except in compliance with the License.
# You may obtain a copy of the License at
#
#     http://www.apache.org/licenses/LICENSE-2.0
#
# Unless required by applicable law or agreed to in writing, software
# distributed under the License is distributed on an "AS IS" BASIS,
# WITHOUT WARRANTIES OR CONDITIONS OF ANY KIND, either express or implied.
# See the License for the specific language governing permissions and
# limitations under the License.
"""
This file contains some common interfaces for image preprocess.
Many users are confused about the image layout. We introduce
the image layout as follows.

- CHW Layout

  - The abbreviations: C=channel, H=Height, W=Width
  - The default layout of image opened by cv2 or PIL is HWC.
    PaddlePaddle only supports the CHW layout. And CHW is simply
    a transpose of HWC. It must transpose the input image.

- Color format: RGB or BGR

  OpenCV use BGR color format. PIL use RGB color format. Both
  formats can be used for training. Noted that, the format should
  be keep consistent between the training and inference peroid.
"""
import numpy as np
try:
    import cv2
except ImportError:
    cv2 = None
import os
import tarfile
import cPickle

__all__ = [
    "load_image_bytes", "load_image", "resize_short", "to_chw", "center_crop",
    "random_crop", "left_right_flip", "simple_transform", "load_and_transform",
    "batch_images_from_tar"
]


def batch_images_from_tar(data_file,
                          dataset_name,
                          img2label,
                          num_per_batch=1024):
    """
    Read images from tar file and batch them into batch file.

    :param data_file: path of image tar file
    :type data_file: string
    :param dataset_name: 'train','test' or 'valid'
    :type dataset_name: string
    :param img2label: a dic with image file name as key 
                    and image's label as value
    :type img2label: dic
    :param num_per_batch: image number per batch file
    :type num_per_batch: int
    :return: path of list file containing paths of batch file
    :rtype: string
    """
    batch_dir = data_file + "_batch"
    out_path = "%s/%s" % (batch_dir, dataset_name)
    meta_file = "%s/%s.txt" % (batch_dir, dataset_name)

    if os.path.exists(out_path):
        return meta_file
    else:
        os.makedirs(out_path)

    tf = tarfile.open(data_file)
    mems = tf.getmembers()
    data = []
    labels = []
    file_id = 0
    for mem in mems:
        if mem.name in img2label:
            data.append(tf.extractfile(mem).read())
            labels.append(img2label[mem.name])
            if len(data) == num_per_batch:
                output = {}
                output['label'] = labels
                output['data'] = data
                cPickle.dump(
                    output,
                    open('%s/batch_%d' % (out_path, file_id), 'w'),
                    protocol=cPickle.HIGHEST_PROTOCOL)
                file_id += 1
                data = []
                labels = []
    if len(data) > 0:
        output = {}
        output['label'] = labels
        output['data'] = data
        cPickle.dump(
            output,
            open('%s/batch_%d' % (out_path, file_id), 'w'),
            protocol=cPickle.HIGHEST_PROTOCOL)

    with open(meta_file, 'a') as meta:
        for file in os.listdir(out_path):
            meta.write(os.path.abspath("%s/%s" % (out_path, file)) + "\n")
    return meta_file


def load_image_bytes(bytes, is_color=True):
    """
    Load an color or gray image from bytes array.

    Example usage:
    
    .. code-block:: python

        with open('cat.jpg') as f:
            im = load_image_bytes(f.read())

    :param bytes: the input image bytes array.
    :type bytes: str
    :param is_color: If set is_color True, it will load and
                     return a color image. Otherwise, it will
                     load and return a gray image.
    :type is_color: bool
    """
    flag = 1 if is_color else 0
    file_bytes = np.asarray(bytearray(bytes), dtype=np.uint8)
    img = cv2.imdecode(file_bytes, flag)
    return img


def load_image(file, is_color=True):
    """
    Load an color or gray image from the file path.

    Example usage:
    
    .. code-block:: python

        im = load_image('cat.jpg')

    :param file: the input image path.
    :type file: string
    :param is_color: If set is_color True, it will load and
                     return a color image. Otherwise, it will
                     load and return a gray image.
    :type is_color: bool
    """
    # cv2.IMAGE_COLOR for OpenCV3
    # cv2.CV_LOAD_IMAGE_COLOR for older OpenCV Version
    # cv2.IMAGE_GRAYSCALE for OpenCV3
    # cv2.CV_LOAD_IMAGE_GRAYSCALE for older OpenCV Version
    # Here, use constant 1 and 0
    # 1: COLOR, 0: GRAYSCALE
    flag = 1 if is_color else 0
    im = cv2.imread(file, flag)
    return im


def resize_short(im, size):
    """ 
    Resize an image so that the length of shorter edge is size.

    Example usage:
    
    .. code-block:: python

        im = load_image('cat.jpg')
        im = resize_short(im, 256)
    
    :param im: the input image with HWC layout.
    :type im: ndarray
    :param size: the shorter edge size of image after resizing.
    :type size: int
    """
    h, w = im.shape[:2]
    h_new, w_new = size, size
    if h > w:
        h_new = size * h / w
    else:
        w_new = size * w / h
    im = cv2.resize(im, (h_new, w_new), interpolation=cv2.INTER_CUBIC)
    return im


def to_chw(im, order=(2, 0, 1)):
    """
    Transpose the input image order. The image layout is HWC format
    opened by cv2 or PIL. Transpose the input image to CHW layout
    according the order (2,0,1).

    Example usage:
    
    .. code-block:: python

        im = load_image('cat.jpg')
        im = resize_short(im, 256)
        im = to_chw(im)
    
    :param im: the input image with HWC layout.
    :type im: ndarray
    :param order: the transposed order.
    :type order: tuple|list 
    """
    assert len(im.shape) == len(order)
    im = im.transpose(order)
    return im


def center_crop(im, size, is_color=True):
    """
    Crop the center of image with size.

    Example usage:
    
    .. code-block:: python

        im = center_crop(im, 224)
    
    :param im: the input image with HWC layout.
    :type im: ndarray
    :param size: the cropping size.
    :type size: int
    :param is_color: whether the image is color or not.
    :type is_color: bool
    """
    h, w = im.shape[:2]
    h_start = (h - size) / 2
    w_start = (w - size) / 2
    h_end, w_end = h_start + size, w_start + size
    if is_color:
        im = im[h_start:h_end, w_start:w_end, :]
    else:
        im = im[h_start:h_end, w_start:w_end]
    return im


def random_crop(im, size, is_color=True):
    """
    Randomly crop input image with size.

    Example usage:
    
    .. code-block:: python

        im = random_crop(im, 224)
    
    :param im: the input image with HWC layout.
    :type im: ndarray
    :param size: the cropping size.
    :type size: int
    :param is_color: whether the image is color or not.
    :type is_color: bool
    """
    h, w = im.shape[:2]
    h_start = np.random.randint(0, h - size + 1)
    w_start = np.random.randint(0, w - size + 1)
    h_end, w_end = h_start + size, w_start + size
    if is_color:
        im = im[h_start:h_end, w_start:w_end, :]
    else:
        im = im[h_start:h_end, w_start:w_end]
    return im


def left_right_flip(im, is_color=True):
    """
    Flip an image along the horizontal direction.
    Return the flipped image.

    Example usage:
    
    .. code-block:: python

        im = left_right_flip(im)
    
    :paam im: input image with HWC layout or HW layout for gray image

    :type im: ndarray
    :paam is_color: whether color input image or not
    :type is_color: bool
    """
    if len(im.shape) == 3 and is_color:
        return im[:, ::-1, :]
    else:
        return im[:, ::-1]


def simple_transform(im,
                     resize_size,
                     crop_size,
                     is_train,
                     is_color=True,
                     mean=None):
    """
    Simply data argumentation for training. These operations include
    resizing, croping and flipping.

    Example usage:
    
    .. code-block:: python

        im = simple_transform(im, 256, 224, True)

    :param im: The input image with HWC layout.
    :type im: ndarray
    :param resize_size: The shorter edge length of the resized image.
    :type resize_size: int
    :param crop_size: The cropping size.
    :type crop_size: int
    :param is_train: Whether it is training or not.
    :type is_train: bool
    :param is_color: whether the image is color or not.
    :type is_color: bool
    :param mean: the mean values, which can be element-wise mean values or 
                 mean values per channel.
    :type mean: numpy array | list
    """
    im = resize_short(im, resize_size)
    if is_train:
<<<<<<< HEAD
        im = random_crop(im, crop_size, is_color)
=======
        im = random_crop(im, crop_size, is_color=is_color)
>>>>>>> 76429f4d
        if np.random.randint(2) == 0:
            im = left_right_flip(im, is_color)
    else:
<<<<<<< HEAD
        im = center_crop(im, crop_size, is_color)
=======
        im = center_crop(im, crop_size, is_color=is_color)
>>>>>>> 76429f4d
    if len(im.shape) == 3:
        im = to_chw(im)

    im = im.astype('float32')
    if mean is not None:
        mean = np.array(mean, dtype=np.float32)
        # mean value, may be one value per channel 
        if mean.ndim == 1 and is_color:
            mean = mean[:, np.newaxis, np.newaxis]
        elif mean.ndim == 1:
            mean = mean
        else:
            # elementwise mean
            assert len(mean.shape) == len(im)
        im -= mean

    return im


def load_and_transform(filename,
                       resize_size,
                       crop_size,
                       is_train,
                       is_color=True,
                       mean=None):
    """
    Load image from the input file `filename` and transform image for
    data argumentation. Please refer to the `simple_transform` interface
    for the transform operations.

    Example usage:
    
    .. code-block:: python

        im = load_and_transform('cat.jpg', 256, 224, True)

    :param filename: The file name of input image.
    :type filename: string
    :param resize_size: The shorter edge length of the resized image.
    :type resize_size: int
    :param crop_size: The cropping size.
    :type crop_size: int
    :param is_train: Whether it is training or not.
    :type is_train: bool
    :param is_color: whether the image is color or not.
    :type is_color: bool
    :param mean: the mean values, which can be element-wise mean values or 
                 mean values per channel.
    :type mean: numpy array | list
    """
    im = load_image(filename, is_color)
    im = simple_transform(im, resize_size, crop_size, is_train, is_color, mean)
    return im<|MERGE_RESOLUTION|>--- conflicted
+++ resolved
@@ -321,19 +321,12 @@
     """
     im = resize_short(im, resize_size)
     if is_train:
-<<<<<<< HEAD
-        im = random_crop(im, crop_size, is_color)
-=======
         im = random_crop(im, crop_size, is_color=is_color)
->>>>>>> 76429f4d
         if np.random.randint(2) == 0:
             im = left_right_flip(im, is_color)
     else:
-<<<<<<< HEAD
         im = center_crop(im, crop_size, is_color)
-=======
         im = center_crop(im, crop_size, is_color=is_color)
->>>>>>> 76429f4d
     if len(im.shape) == 3:
         im = to_chw(im)
 
